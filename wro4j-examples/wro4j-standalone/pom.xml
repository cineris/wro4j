<?xml version="1.0" encoding="UTF-8"?>
<project xmlns="http://maven.apache.org/POM/4.0.0" xmlns:xsi="http://www.w3.org/2001/XMLSchema-instance" xsi:schemaLocation="http://maven.apache.org/POM/4.0.0 http://maven.apache.org/maven-v4_0_0.xsd">
  <modelVersion>4.0.0</modelVersion>

  <parent>
    <groupId>ro.isdc.wro4j</groupId>
    <artifactId>wro4j-examples</artifactId>
<<<<<<< HEAD
    <version>1.6.1-SNAPSHOT</version>
=======
    <version>1.6.2-SNAPSHOT</version>
>>>>>>> 51a5f2a0
  </parent>

  <artifactId>wro4j-standalone</artifactId>
  <packaging>war</packaging>
  <name>wro4j standalone example</name>

  <properties>
    <project_charset>UTF-8</project_charset>
  </properties>
  
  <dependencies>
    <!-- Project Dependencies -->
    <dependency>
      <groupId>${project.groupId}</groupId>
      <artifactId>wro4j-extensions</artifactId>   
    </dependency>        
    <dependency>
      <groupId>javax.servlet</groupId>
      <artifactId>servlet-api</artifactId>
    </dependency>
  </dependencies>
    
  <build>
    <resources>      
      <resource>
        <filtering>false</filtering>
        <directory>src/main/webapp</directory>        
      </resource>          
    </resources>  
    <plugins>     
        <plugin>
        <groupId>ro.isdc.wro4j</groupId>
        <artifactId>wro4j-maven-plugin</artifactId>
<<<<<<< HEAD
        <version>2.0.0-SNAPSHOT</version>
=======
        <version>1.6.2-SNAPSHOT</version>
>>>>>>> 51a5f2a0
        <executions>
          <execution>
            <goals>
              <goal>run</goal>
            </goals>
          </execution>
        </executions>
        <configuration>
           <wroManagerFactory>ro.isdc.wro.maven.plugin.manager.factory.ConfigurableWroManagerFactory</wroManagerFactory>              
        </configuration>
        
      </plugin>
      <plugin>
        <groupId>ro.isdc.wro4j</groupId>
        <artifactId>wro4j-maven-plugin</artifactId>
        <version>1.6.2-SNAPSHOT</version>
        <executions>
          <execution>
            <goals>
              <goal>csslint</goal>
              <!--
              <goal>jshint</goal>
                            
              <goal>csslint</goal>
              -->
            </goals>
          </execution>
        </executions>
        <configuration>
          <options>ids,adjoining-classes,box-model,box-sizing,compatible-vendor-prefixes,display-property-grouping,duplicate-background-images,duplicate-properties,empty-rules,errors,fallback-colors,floats,font-faces,font-sizes,gradients,import,important,known-properties,outline-none,overqualified-elements,qualified-headings,regex-selectors,rules-count,shorthand,text-indent,unique-headings,universal-selector,unqualified-attributes,vendor-prefix,zero-units</options>
          <ignoreMissingResources>true</ignoreMissingResources>          
          <failNever>true</failNever>
          <cssDestinationFolder>${project.build.directory}/${project.build.finalName}/bundle/</cssDestinationFolder>
          <!--

          <wroManagerFactory>ro.isdc.wro.extensions.manager.standalone.GoogleStandaloneManagerFactory</wroManagerFactory>
          <extraConfigFile>c:/path/wro.proprties</extraConfigFile>
          <wroManagerFactory>ro.isdc.wro.examples.manager.CustomStandaloneWroManagerFactory</wroManagerFactory>          
          <wroManagerFactory>ro.isdc.wro.maven.plugin.manager.factory.ConfigurableWroManagerFactory</wroManagerFactory>
          <wroManagerFactory>ro.isdc.wro.extensions.manager.standalone.FingerprintAwareStandaloneManagerFactory</wroManagerFactory>
          <wroManagerFactory>ro.isdc.wro.extensions.manager.standalone.YUIStandaloneManagerFactory</wroManagerFactory>
          <wroManagerFactory>ro.isdc.wro.examples.manager.CustomStandaloneWroManagerFactory</wroManagerFactory>
          <wroManagerFactory>ro.isdc.wro.extensions.manager.standalone.GoogleStandaloneManagerFactory</wroManagerFactory>
          -->
        </configuration>
      </plugin>
    </plugins>
  </build>
</project><|MERGE_RESOLUTION|>--- conflicted
+++ resolved
@@ -5,11 +5,7 @@
   <parent>
     <groupId>ro.isdc.wro4j</groupId>
     <artifactId>wro4j-examples</artifactId>
-<<<<<<< HEAD
-    <version>1.6.1-SNAPSHOT</version>
-=======
-    <version>1.6.2-SNAPSHOT</version>
->>>>>>> 51a5f2a0
+    <version>2.0.0-SNAPSHOT</version>
   </parent>
 
   <artifactId>wro4j-standalone</artifactId>
@@ -43,11 +39,7 @@
         <plugin>
         <groupId>ro.isdc.wro4j</groupId>
         <artifactId>wro4j-maven-plugin</artifactId>
-<<<<<<< HEAD
         <version>2.0.0-SNAPSHOT</version>
-=======
-        <version>1.6.2-SNAPSHOT</version>
->>>>>>> 51a5f2a0
         <executions>
           <execution>
             <goals>
@@ -63,7 +55,7 @@
       <plugin>
         <groupId>ro.isdc.wro4j</groupId>
         <artifactId>wro4j-maven-plugin</artifactId>
-        <version>1.6.2-SNAPSHOT</version>
+        <version>1.6.1</version>
         <executions>
           <execution>
             <goals>
