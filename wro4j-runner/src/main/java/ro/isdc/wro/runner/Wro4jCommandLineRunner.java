--- conflicted
+++ resolved
@@ -43,13 +43,7 @@
 import ro.isdc.wro.model.factory.WroModelFactory;
 import ro.isdc.wro.model.resource.Resource;
 import ro.isdc.wro.model.resource.ResourceType;
-<<<<<<< HEAD
-import ro.isdc.wro.model.resource.processor.ProcessorsUtils;
 import ro.isdc.wro.model.resource.processor.ResourceProcessor;
-=======
-import ro.isdc.wro.model.resource.processor.ResourcePostProcessor;
-import ro.isdc.wro.model.resource.processor.ResourcePreProcessor;
->>>>>>> 109d7094
 import ro.isdc.wro.model.resource.processor.factory.ConfigurableProcessorsFactory;
 import ro.isdc.wro.model.resource.processor.factory.ProcessorsFactory;
 import ro.isdc.wro.util.StopWatch;
@@ -289,33 +283,25 @@
     if (postProcessorsList != null) {
       props.setProperty(ConfigurableProcessorsFactory.PARAM_POST_PROCESSORS, postProcessorsList);
     }
-<<<<<<< HEAD
-    return new ConfigurableProcessorsFactory().setProperties(props).setPreProcessorsMap(createProcessorsMap()).setPostProcessorsMap(
-        createProcessorsMap());
-  }
-
-
-=======
-    return new ConfigurableProcessorsFactory() {
-      protected Map<String, ResourcePreProcessor> newPreProcessorsMap() {
-        final Map<String, ResourcePreProcessor> map = super.newPreProcessorsMap();
-        // override csslint & jsHint aliases
-        map.put(CssLintProcessor.ALIAS, new RunnerCssLintProcessor());
-        map.put(JsHintProcessor.ALIAS, new RunnerJsHintProcessor());
-        return map;
-      }
-      
-      protected Map<String, ResourcePostProcessor> newPostProcessorsMap() {
-        final Map<String, ResourcePostProcessor> map = super.newPostProcessorsMap();
-        // override csslint & jsHint aliases
-        map.put(CssLintProcessor.ALIAS, new RunnerCssLintProcessor());
-        map.put(JsHintProcessor.ALIAS, new RunnerJsHintProcessor());
-        return map;
-      }
-    }.setProperties(props);
-  }
-  
->>>>>>> 109d7094
+    return new ConfigurableProcessorsFactory() {
+      protected Map<String, ResourceProcessor> newPreProcessorsMap() {
+        final Map<String, ResourceProcessor> map = super.newPreProcessorsMap();
+        // override csslint & jsHint aliases
+        map.put(CssLintProcessor.ALIAS, new RunnerCssLintProcessor());
+        map.put(JsHintProcessor.ALIAS, new RunnerJsHintProcessor());
+        return map;
+      }
+      
+      protected Map<String, ResourceProcessor> newPostProcessorsMap() {
+        final Map<String, ResourceProcessor> map = super.newPostProcessorsMap();
+        // override csslint & jsHint aliases
+        map.put(CssLintProcessor.ALIAS, new RunnerCssLintProcessor());
+        map.put(JsHintProcessor.ALIAS, new RunnerJsHintProcessor());
+        return map;
+      }
+    }.setProperties(props);
+  }
+  
   /**
    * Creates a {@link StandaloneContext} by setting properties passed after mojo is initialized.
    */
@@ -326,21 +312,7 @@
     runContext.setWroFile(wroFile);
     runContext.setIgnoreMissingResources(ignoreMissingResources);
     return runContext;
-  }
-<<<<<<< HEAD
-
-  /**
-   * Creates the map of known pre processors.
-   */
-  protected Map<String, ResourceProcessor> createProcessorsMap() {
-    final Map<String, ResourceProcessor> map = ProcessorsUtils.createProcessorsMap();
-    ExtensionsConfigurableWroManagerFactory.populateMapWithExtensionsProcessors(map);
-    map.put(CssLintProcessor.ALIAS, new RunnerCssLintProcessor());
-    map.put(JsHintProcessor.ALIAS, new RunnerJsHintProcessor());
-    return map;
-  }
-=======
->>>>>>> 109d7094
+  }
   
   /**
    * @param destinationFolder
@@ -377,4 +349,4 @@
     }
   }
   
-}
+}