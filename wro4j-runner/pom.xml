<?xml version="1.0" encoding="UTF-8"?>
<project xmlns="http://maven.apache.org/POM/4.0.0" xmlns:xsi="http://www.w3.org/2001/XMLSchema-instance" xsi:schemaLocation="http://maven.apache.org/POM/4.0.0 http://maven.apache.org/maven-v4_0_0.xsd">

	<modelVersion>4.0.0</modelVersion>
  
	<parent>
		<groupId>ro.isdc.wro4j</groupId>
		<artifactId>wro4j-parent</artifactId>
<<<<<<< HEAD
		<version>1.4.2</version>
=======
		<version>1.4.3</version>
>>>>>>> bf0e3ec7
	</parent>

	<artifactId>wro4j-runner</artifactId>
	<packaging>jar</packaging>
	<name>wro4j CommandLineRunner</name>
	
  <dependencies>
		<dependency>
			<groupId>${project.groupId}</groupId>
			<artifactId>wro4j-extensions</artifactId>
			<exclusions>
				<exclusion>
					<groupId>org.apache.ant</groupId>
					<artifactId>ant</artifactId>
				</exclusion>
        <exclusion>
          <groupId>org.hamcrest</groupId>
          <artifactId>hamcrest-core</artifactId>
        </exclusion>
			</exclusions>
		</dependency>
		<dependency>
			<groupId>javax.servlet</groupId>
			<artifactId>servlet-api</artifactId>
			<scope>compile</scope>
		</dependency>
		<!-- Other Dependencies -->
		<dependency>
			<groupId>org.mockito</groupId>
			<artifactId>mockito-core</artifactId>
			<scope>compile</scope>
		</dependency>
	</dependencies>
	<build>
		<plugins>
			<plugin>
				<groupId>org.apache.maven.plugins</groupId>
				<artifactId>maven-assembly-plugin</artifactId>
				<version>2.2</version>
				<configuration>
					<descriptorRefs>
						<descriptorRef>jar-with-dependencies</descriptorRef>
					</descriptorRefs>
					<archive>
						<manifest>
							<mainClass>ro.isdc.wro.runner.Wro4jCommandLineRunner</mainClass>
						</manifest>
					</archive>
				</configuration>
				<executions>
					<execution>
						<id>make-assembly</id>
						<phase>package</phase>
						<goals>
							<goal>single</goal>
						</goals>
					</execution>
				</executions>
				<dependencies>
				</dependencies>
			</plugin>
			<plugin>
				<groupId>org.apache.maven.plugins</groupId>
				<artifactId>maven-compiler-plugin</artifactId>
				<configuration>
					<source>1.6</source>
					<target>1.6</target>
				</configuration>
			</plugin>
		</plugins>
	</build>
</project>
<|MERGE_RESOLUTION|>--- conflicted
+++ resolved
@@ -1,85 +1,81 @@
-<?xml version="1.0" encoding="UTF-8"?>
-<project xmlns="http://maven.apache.org/POM/4.0.0" xmlns:xsi="http://www.w3.org/2001/XMLSchema-instance" xsi:schemaLocation="http://maven.apache.org/POM/4.0.0 http://maven.apache.org/maven-v4_0_0.xsd">
-
-	<modelVersion>4.0.0</modelVersion>
-  
-	<parent>
-		<groupId>ro.isdc.wro4j</groupId>
-		<artifactId>wro4j-parent</artifactId>
-<<<<<<< HEAD
-		<version>1.4.2</version>
-=======
-		<version>1.4.3</version>
->>>>>>> bf0e3ec7
-	</parent>
-
-	<artifactId>wro4j-runner</artifactId>
-	<packaging>jar</packaging>
-	<name>wro4j CommandLineRunner</name>
-	
-  <dependencies>
-		<dependency>
-			<groupId>${project.groupId}</groupId>
-			<artifactId>wro4j-extensions</artifactId>
-			<exclusions>
-				<exclusion>
-					<groupId>org.apache.ant</groupId>
-					<artifactId>ant</artifactId>
-				</exclusion>
-        <exclusion>
-          <groupId>org.hamcrest</groupId>
-          <artifactId>hamcrest-core</artifactId>
-        </exclusion>
-			</exclusions>
-		</dependency>
-		<dependency>
-			<groupId>javax.servlet</groupId>
-			<artifactId>servlet-api</artifactId>
-			<scope>compile</scope>
-		</dependency>
-		<!-- Other Dependencies -->
-		<dependency>
-			<groupId>org.mockito</groupId>
-			<artifactId>mockito-core</artifactId>
-			<scope>compile</scope>
-		</dependency>
-	</dependencies>
-	<build>
-		<plugins>
-			<plugin>
-				<groupId>org.apache.maven.plugins</groupId>
-				<artifactId>maven-assembly-plugin</artifactId>
-				<version>2.2</version>
-				<configuration>
-					<descriptorRefs>
-						<descriptorRef>jar-with-dependencies</descriptorRef>
-					</descriptorRefs>
-					<archive>
-						<manifest>
-							<mainClass>ro.isdc.wro.runner.Wro4jCommandLineRunner</mainClass>
-						</manifest>
-					</archive>
-				</configuration>
-				<executions>
-					<execution>
-						<id>make-assembly</id>
-						<phase>package</phase>
-						<goals>
-							<goal>single</goal>
-						</goals>
-					</execution>
-				</executions>
-				<dependencies>
-				</dependencies>
-			</plugin>
-			<plugin>
-				<groupId>org.apache.maven.plugins</groupId>
-				<artifactId>maven-compiler-plugin</artifactId>
-				<configuration>
-					<source>1.6</source>
-					<target>1.6</target>
-				</configuration>
-			</plugin>
-		</plugins>
-	</build>
-</project>
+<?xml version="1.0" encoding="UTF-8"?>
+<project xmlns="http://maven.apache.org/POM/4.0.0" xmlns:xsi="http://www.w3.org/2001/XMLSchema-instance" xsi:schemaLocation="http://maven.apache.org/POM/4.0.0 http://maven.apache.org/maven-v4_0_0.xsd">
+
+	<modelVersion>4.0.0</modelVersion>
+  
+	<parent>
+		<groupId>ro.isdc.wro4j</groupId>
+		<artifactId>wro4j-parent</artifactId>
+		<version>1.4.3</version>
+	</parent>
+
+	<artifactId>wro4j-runner</artifactId>
+	<packaging>jar</packaging>
+	<name>wro4j CommandLineRunner</name>
+	
+  <dependencies>
+		<dependency>
+			<groupId>${project.groupId}</groupId>
+			<artifactId>wro4j-extensions</artifactId>
+			<exclusions>
+				<exclusion>
+					<groupId>org.apache.ant</groupId>
+					<artifactId>ant</artifactId>
+				</exclusion>
+        <exclusion>
+          <groupId>org.hamcrest</groupId>
+          <artifactId>hamcrest-core</artifactId>
+        </exclusion>
+			</exclusions>
+		</dependency>
+		<dependency>
+			<groupId>javax.servlet</groupId>
+			<artifactId>servlet-api</artifactId>
+			<scope>compile</scope>
+		</dependency>
+		<!-- Other Dependencies -->
+		<dependency>
+			<groupId>org.mockito</groupId>
+			<artifactId>mockito-core</artifactId>
+			<scope>compile</scope>
+		</dependency>
+	</dependencies>
+	<build>
+		<plugins>
+			<plugin>
+				<groupId>org.apache.maven.plugins</groupId>
+				<artifactId>maven-assembly-plugin</artifactId>
+				<version>2.2</version>
+				<configuration>
+					<descriptorRefs>
+						<descriptorRef>jar-with-dependencies</descriptorRef>
+					</descriptorRefs>
+					<archive>
+						<manifest>
+							<mainClass>ro.isdc.wro.runner.Wro4jCommandLineRunner</mainClass>
+						</manifest>
+					</archive>
+				</configuration>
+				<executions>
+					<execution>
+						<id>make-assembly</id>
+						<phase>package</phase>
+						<goals>
+							<goal>single</goal>
+						</goals>
+					</execution>
+				</executions>
+				<dependencies>
+				</dependencies>
+			</plugin>
+			<plugin>
+				<groupId>org.apache.maven.plugins</groupId>
+				<artifactId>maven-compiler-plugin</artifactId>
+				<configuration>
+					<source>1.6</source>
+					<target>1.6</target>
+				</configuration>
+			</plugin>
+		</plugins>
+	</build>
+</project>