import org.springframework.context.ApplicationContext
import org.springframework.web.filter.DelegatingFilterProxy

import ro.isdc.wro.http.WroContextFilter;
import wro4j.grails.plugin.GrailsWroServletContextListenerInitializer;
import wro4j.grails.plugin.ReloadableWroFilter
import wro4j.grails.plugin.GrailsWroManagerFactory
import wro4j.grails.plugin.WroConfigHandler
import wro4j.grails.plugin.WroDSLHandler

class Wro4jGrailsPlugin {
  def groupId = "ro.isdc.wro4j"
  // the plugin version == wro4j version
<<<<<<< HEAD
  def version = "1.7.0"
=======
  def version = /* @@VERSION@@ */ "1.7.1-SNAPSHOT" /* @@VERSION@@ */
>>>>>>> 2be46a1d
  def grailsVersion = "1.3.7 > *"
  def pluginExcludes = [
      "grails-app/views/index.gsp",
      "grails-app/conf/Wro.groovy",
      "web-app/css/style.css",
      "web-app/js/script.js",
      "web-app/js/jquery.js",
  ]

  def author = "Romain Philibert"
  def authorEmail = "filirom1@gmail.com"
  def title = /* @@NAME@@ */ "Wro4j Grails Plugin" /* @@NAME@@ */
  def description = /* @@DESCRIPTION@@ */ "Web Resource Optimizer for Grails" /* @@DESCRIPTION@@ */

  def documentation = "http://code.google.com/p/wro4j/wiki/GrailsPlugin"
  def license = "APACHE"
  def scm = [ url: "https://github.com/alexo/wro4j" ]
  def issueManagement = [ system: "googleCode", url: "https://code.google.com/p/wro4j/issues/list" ]

  def doWithWebDescriptor = { xml ->
    def contextParam = xml.'context-param'
    contextParam[contextParam.size() - 1] + {
      'filter' {
        'filter-name'('wroContextFilter')
        'filter-class'(WroContextFilter.name)
      }
    }
    contextParam[contextParam.size() - 1] + {
      'filter' {
        'filter-name'('wroFilter')
        'filter-class'(DelegatingFilterProxy.name)
        'init-param' {
          'param-name'('targetFilterLifecycle')
          'param-value'(true)
        }
      }
    }
    def filter = xml.'filter'
    filter[filter.size() - 1] + {
      'filter-mapping' {
        'filter-name'('wroContextFilter')
        'url-pattern'('/*')
        'dispatcher'('REQUEST')
        'dispatcher'('FORWARD')
        'dispatcher'('ERROR')
      }
    }
    filter[filter.size() - 1] + {
      'filter-mapping' {
        'filter-name'('wroFilter')
        'url-pattern'('/wro/*')
        'dispatcher'('REQUEST')
        'dispatcher'('FORWARD')
        'dispatcher'('ERROR')
      }
    }
  }

  def doWithSpring = {
	wroManagerFactory(GrailsWroManagerFactory)
    WroConfigHandler.application = application
    def config = WroConfigHandler.getConfig()
    wroFilter(ReloadableWroFilter) {
      properties = config.toProperties()
      wroManagerFactory = wroManagerFactory
    }
	wroServletContextListenerInitializer(GrailsWroServletContextListenerInitializer){
      properties = config.toProperties()
      wroManagerFactory = wroManagerFactory
	}
  }

  def watchedResources = "file:./grails-app/conf/Wro.groovy"

  /** Detect Wro.groovy changes     */
  def onChange = { event ->
    if (event.source && event.source instanceof Class && event.source.name == "Wro") {
      Class clazz = event.source
      WroDSLHandler.dsl = clazz.newInstance()
      reload(event.ctx)
    }
  }

  /** Detect Config.groovy changes     */
  def onConfigChange = { event ->
    WroDSLHandler.dsl = null
    reload(event.ctx)
  }

  /** Reload Wro4J Filter    */
  private void reload(ApplicationContext ctx) {
    WroConfigHandler.reloadConfig()
    ReloadableWroFilter wroFilter = ctx.getBeansOfType(ReloadableWroFilter).wroFilter as ReloadableWroFilter
    wroFilter.reload()
  }
}<|MERGE_RESOLUTION|>--- conflicted
+++ resolved
@@ -11,11 +11,7 @@
 class Wro4jGrailsPlugin {
   def groupId = "ro.isdc.wro4j"
   // the plugin version == wro4j version
-<<<<<<< HEAD
-  def version = "1.7.0"
-=======
   def version = /* @@VERSION@@ */ "1.7.1-SNAPSHOT" /* @@VERSION@@ */
->>>>>>> 2be46a1d
   def grailsVersion = "1.3.7 > *"
   def pluginExcludes = [
       "grails-app/views/index.gsp",
