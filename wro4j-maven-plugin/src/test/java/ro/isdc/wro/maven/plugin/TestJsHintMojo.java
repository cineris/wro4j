/**
 * Copyright Alex Objelean
 */
package ro.isdc.wro.maven.plugin;

import static junit.framework.Assert.assertTrue;

import java.io.File;

import junit.framework.Assert;

import org.apache.commons.io.FileUtils;
import org.junit.Test;

import ro.isdc.wro.util.WroUtil;

/**
 * Test the {@link JsHintMojo} class.
 * 
 * @author Alex Objelean
 */
public class TestJsHintMojo
    extends AbstractTestLinterMojo {
  /**
   * {@inheritDoc}
   */
  @Override
  protected AbstractSingleProcessorMojo newLinterMojo() {
    return new JsHintMojo() {
      @Override
      void onException(final Exception e) {
        Assert.fail("Shouldn't fail. Exception message: " + e.getMessage());
      }
    };
  }
  
  @Test
  public void usePredefOptions()
      throws Exception {
    getMojo().setOptions("predef=['YUI','window','document','OnlineOpinion','xui']");
    getMojo().setTargetGroups("undef");
    getMojo().execute();
  }
  
  @Test
  public void testMojoWithPropertiesSet()
      throws Exception {
    getMojo().setIgnoreMissingResources(true);
    getMojo().execute();
  }
<<<<<<< HEAD

=======
  
>>>>>>> 45091db8
  @Test
  public void testWroXmlWithInvalidResourcesAndIgnoreMissingResourcesTrue()
      throws Exception {
    setWroWithInvalidResources();
    getMojo().setIgnoreMissingResources(true);
    getMojo().execute();
  }
  
  @Test
  public void testResourceWithUndefVariables()
      throws Exception {
    getMojo().setTargetGroups("undef");
    getMojo().execute();
  }
  
<<<<<<< HEAD
  @Test
  public void shouldProcessMultipleGroupsMore()
      throws Exception {
    for (int i = 0; i < 10; i++) {
      shouldProcessMultipleGroups();      
    }
  }

  
  @Test
  public void shouldProcessMultipleGroups()
      throws Exception {
    getMojo().setTargetGroups("undef,valid,g3");
    getMojo().execute();
  }

=======
>>>>>>> 45091db8
  @Test
  public void testEmptyOptions()
      throws Exception {
    getMojo().setOptions("");
    getMojo().setTargetGroups("undef");
    getMojo().execute();
  }
  
  @Test
  public void shouldGenerateXmlReportFile()
      throws Exception {
    final File reportFile = WroUtil.createTempFile();
    try {
      ((JsHintMojo) getMojo()).setReportFile(reportFile);
      getMojo().setOptions("undef, browser");
      getMojo().setTargetGroups(null);
      getMojo().setFailNever(true);
      getMojo().setIgnoreMissingResources(true);
      getMojo().execute();
    } finally {
      //Assert that file is big enough to prove that it contains serialized errors.
      assertTrue(reportFile.length() > 1000);
      FileUtils.deleteQuietly(reportFile);
    }
  }
}
<|MERGE_RESOLUTION|>--- conflicted
+++ resolved
@@ -1,115 +1,109 @@
-/**
- * Copyright Alex Objelean
- */
-package ro.isdc.wro.maven.plugin;
-
-import static junit.framework.Assert.assertTrue;
-
-import java.io.File;
-
-import junit.framework.Assert;
-
-import org.apache.commons.io.FileUtils;
-import org.junit.Test;
-
-import ro.isdc.wro.util.WroUtil;
-
-/**
- * Test the {@link JsHintMojo} class.
- * 
- * @author Alex Objelean
- */
-public class TestJsHintMojo
-    extends AbstractTestLinterMojo {
-  /**
-   * {@inheritDoc}
-   */
-  @Override
-  protected AbstractSingleProcessorMojo newLinterMojo() {
-    return new JsHintMojo() {
-      @Override
-      void onException(final Exception e) {
-        Assert.fail("Shouldn't fail. Exception message: " + e.getMessage());
-      }
-    };
-  }
-  
-  @Test
-  public void usePredefOptions()
-      throws Exception {
-    getMojo().setOptions("predef=['YUI','window','document','OnlineOpinion','xui']");
-    getMojo().setTargetGroups("undef");
-    getMojo().execute();
-  }
-  
-  @Test
-  public void testMojoWithPropertiesSet()
-      throws Exception {
-    getMojo().setIgnoreMissingResources(true);
-    getMojo().execute();
-  }
-<<<<<<< HEAD
-
-=======
-  
->>>>>>> 45091db8
-  @Test
-  public void testWroXmlWithInvalidResourcesAndIgnoreMissingResourcesTrue()
-      throws Exception {
-    setWroWithInvalidResources();
-    getMojo().setIgnoreMissingResources(true);
-    getMojo().execute();
-  }
-  
-  @Test
-  public void testResourceWithUndefVariables()
-      throws Exception {
-    getMojo().setTargetGroups("undef");
-    getMojo().execute();
-  }
-  
-<<<<<<< HEAD
-  @Test
-  public void shouldProcessMultipleGroupsMore()
-      throws Exception {
-    for (int i = 0; i < 10; i++) {
-      shouldProcessMultipleGroups();      
-    }
+/**
+ * Copyright Alex Objelean
+ */
+package ro.isdc.wro.maven.plugin;
+
+import static junit.framework.Assert.assertTrue;
+
+import java.io.File;
+
+import junit.framework.Assert;
+
+import org.apache.commons.io.FileUtils;
+import org.junit.Test;
+
+import ro.isdc.wro.util.WroUtil;
+
+
+/**
+ * Test the {@link JsHintMojo} class.
+ * 
+ * @author Alex Objelean
+ */
+public class TestJsHintMojo
+    extends AbstractTestLinterMojo {
+  /**
+   * {@inheritDoc}
+   */
+  @Override
+  protected AbstractSingleProcessorMojo newLinterMojo() {
+    return new JsHintMojo() {
+      @Override
+      void onException(final Exception e) {
+        Assert.fail("Shouldn't fail. Exception message: " + e.getMessage());
+      }
+    };
+  }
+  
+  @Test
+  public void usePredefOptions()
+      throws Exception {
+    getMojo().setOptions("predef=['YUI','window','document','OnlineOpinion','xui']");
+    getMojo().setTargetGroups("undef");
+    getMojo().execute();
+  }
+  
+  @Test
+  public void testMojoWithPropertiesSet()
+      throws Exception {
+    getMojo().setIgnoreMissingResources(true);
+    getMojo().execute();
+  }
+  
+  @Test
+  public void testWroXmlWithInvalidResourcesAndIgnoreMissingResourcesTrue()
+      throws Exception {
+    setWroWithInvalidResources();
+    getMojo().setIgnoreMissingResources(true);
+    getMojo().execute();
+  }
+  
+  @Test
+  public void testResourceWithUndefVariables()
+      throws Exception {
+    getMojo().setTargetGroups("undef");
+    getMojo().execute();
   }
 
-  
-  @Test
-  public void shouldProcessMultipleGroups()
-      throws Exception {
-    getMojo().setTargetGroups("undef,valid,g3");
-    getMojo().execute();
-  }
-
-=======
->>>>>>> 45091db8
-  @Test
-  public void testEmptyOptions()
-      throws Exception {
-    getMojo().setOptions("");
-    getMojo().setTargetGroups("undef");
-    getMojo().execute();
-  }
-  
-  @Test
-  public void shouldGenerateXmlReportFile()
-      throws Exception {
-    final File reportFile = WroUtil.createTempFile();
-    try {
-      ((JsHintMojo) getMojo()).setReportFile(reportFile);
-      getMojo().setOptions("undef, browser");
-      getMojo().setTargetGroups(null);
-      getMojo().setFailNever(true);
-      getMojo().setIgnoreMissingResources(true);
-      getMojo().execute();
-    } finally {
-      //Assert that file is big enough to prove that it contains serialized errors.
-      assertTrue(reportFile.length() > 1000);
-      FileUtils.deleteQuietly(reportFile);
-    }
-  }
-}
+  @Test
+  public void shouldProcessMultipleGroupsMore()
+      throws Exception {
+    for (int i = 0; i < 10; i++) {
+      shouldProcessMultipleGroups();      
+    }
+  }
+
+  
+  @Test
+  public void shouldProcessMultipleGroups()
+      throws Exception {
+    getMojo().setTargetGroups("undef,valid,g3");
+    getMojo().execute();
+  }
+  
+  @Test
+  public void testEmptyOptions()
+      throws Exception {
+    getMojo().setOptions("");
+    getMojo().setTargetGroups("undef");
+    getMojo().execute();
+  }
+  
+  @Test
+  public void shouldGenerateXmlReportFile()
+      throws Exception {
+    final File reportFile = WroUtil.createTempFile();
+    try {
+      ((JsHintMojo) getMojo()).setReportFile(reportFile);
+      getMojo().setOptions("undef, browser");
+      getMojo().setTargetGroups(null);
+      getMojo().setFailNever(true);
+      getMojo().setIgnoreMissingResources(true);
+      getMojo().execute();
+    } finally {
+      //Assert that file is big enough to prove that it contains serialized errors.
+      assertTrue(reportFile.length() > 1000);
+      FileUtils.deleteQuietly(reportFile);
+    }
+  }
+}