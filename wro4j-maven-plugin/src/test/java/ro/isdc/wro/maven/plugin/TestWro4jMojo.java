--- conflicted
+++ resolved
@@ -70,11 +70,10 @@
   private BuildContext mockBuildContext;
   @Mock
   private HashStrategy mockHashStrategy;
-  @Mock
-<<<<<<< HEAD
-  private ResourceLocatorFactory mockLocatorFactory;
-  @Mock
-  private ResourceLocator mockLocator;
+  @Mock
+  private ResourceLocatorFactory mockLocatorFactory;
+  @Mock
+  private ResourceLocator mockLocator;
   private File cssDestinationFolder;
   private File jsDestinationFolder;
   private File destinationFolder;
@@ -87,7 +86,7 @@
   public void setUp()
     throws Exception {
     MockitoAnnotations.initMocks(this);
-    when(mockLocator.getInputStream()).thenAnswer(answerWithContent(""));
+    when(mockLocator.getInputStream()).thenAnswer(answerWithContent(""));
     Context.set(Context.standaloneContext());
     mojo = new Wro4jMojo();
     setUpMojo(mojo);
@@ -362,310 +361,7 @@
 
     final File extraConfigFile = new File(FileUtils.getTempDirectory(), "groupMapping-" + new Date().getTime());
 
-=======
-  private HashStrategy mockHashStrategy;
-  private UriLocatorFactory mockLocatorFactory;
-  @Mock
-  private UriLocator mockLocator;
-  private File cssDestinationFolder;
-  private File jsDestinationFolder;
-  private File destinationFolder;
-  private File extraConfigFile;
-  private Wro4jMojo mojo;
-
-
-
-  @Before
-  public void setUp()
-    throws Exception {
-    MockitoAnnotations.initMocks(this);
-    mockLocatorFactory = new UriLocatorFactory() {
-      public InputStream locate(final String uri)
-          throws IOException {
-        return mockLocator.locate(uri);
-      }
-
-      public UriLocator getInstance(final String uri) {
-        return mockLocator;
-      }
-    };
-    Context.set(Context.standaloneContext());
-    mojo = new Wro4jMojo();
-    setUpMojo(mojo);
-  }
-
-  /**
-   * Perform basic initialization with valid values of the provided mojo.
-   */
-  private void setUpMojo(final Wro4jMojo mojo)
-      throws Exception {
-    mojo.setIgnoreMissingResources(false);
-    mojo.setMinimize(true);
-    setWroWithValidResources();
-    destinationFolder = new File(FileUtils.getTempDirectory(), "wroTemp-" + new Date().getTime());
-    destinationFolder.mkdir();
-    cssDestinationFolder = new File(FileUtils.getTempDirectory(), "wroTemp-css-" + new Date().getTime());
-    destinationFolder.mkdir();
-    jsDestinationFolder = new File(FileUtils.getTempDirectory(), "wroTemp-js-" + new Date().getTime());
-    destinationFolder.mkdir();
-    extraConfigFile = new File(FileUtils.getTempDirectory(), "extraConfig-" + new Date().getTime());
-    extraConfigFile.createNewFile();
-    mojo.setBuildDirectory(destinationFolder);
-    mojo.setExtraConfigFile(extraConfigFile);
-    mojo.setDestinationFolder(destinationFolder);
-    mojo.setMavenProject(Mockito.mock(MavenProject.class));
-  }
-
-
-  private void setWroFile(final String classpathResourceName)
-    throws URISyntaxException {
-    final URL url = getClass().getClassLoader().getResource(classpathResourceName);
-    final File wroFile = new File(url.toURI());
-    mojo.setWroFile(wroFile);
-    mojo.setContextFolder(wroFile.getParentFile().getParentFile());
-  }
-
-
-  private void setWroWithValidResources()
-    throws Exception {
-    setWroFile("wro.xml");
-  }
-
-
-  private void setWroWithInvalidResources()
-    throws Exception {
-    setWroFile("wroWithInvalidResources.xml");
-  }
-
-
-  @Test
-  public void testMojoWithPropertiesSetAndOneTargetGroup()
-    throws Exception {
-    mojo.setTargetGroups("g1");
-    mojo.setIgnoreMissingResources(true);
-    mojo.execute();
-  }
-
-
-  @Test(expected = MojoExecutionException.class)
-  public void shouldFailWhenInvalidResourcesAreUsed()
-    throws Exception {
-    mojo.setIgnoreMissingResources(false);
-    mojo.execute();
-  }
-
-
-  @Test(expected = MojoExecutionException.class)
-  public void testNoDestinationFolderSet()
-    throws Exception {
-    mojo.setDestinationFolder(null);
-    mojo.execute();
-  }
-
-
-  @Test(expected = MojoExecutionException.class)
-  public void testOnlyCssDestinationFolderSet()
-    throws Exception {
-    mojo.setCssDestinationFolder(cssDestinationFolder);
-    mojo.setDestinationFolder(null);
-    mojo.execute();
-  }
-
-
-  @Test(expected = MojoExecutionException.class)
-  public void testOnlyJsDestinationFolderSet()
-    throws Exception {
-    mojo.setJsDestinationFolder(jsDestinationFolder);
-    mojo.setDestinationFolder(null);
-    mojo.execute();
-  }
-
-
-  @Test
-  public void testJsAndCssDestinationFolderSet()
-    throws Exception {
-    mojo.setIgnoreMissingResources(true);
-    mojo.setJsDestinationFolder(jsDestinationFolder);
-    mojo.setCssDestinationFolder(cssDestinationFolder);
-    mojo.execute();
-  }
-
-
-  @Test(expected = MojoExecutionException.class)
-  public void cannotExecuteWhenInvalidResourcesPresentAndDoNotIgnoreMissingResources()
-    throws Exception {
-    setWroWithInvalidResources();
-    mojo.setIgnoreMissingResources(false);
-    mojo.execute();
-  }
-
-
-  @Test
-  public void testWroXmlWithInvalidResourcesAndIgnoreMissingResourcesTrue()
-    throws Exception {
-    setWroWithInvalidResources();
-    mojo.setIgnoreMissingResources(true);
-    mojo.execute();
-  }
-
-
-
-  @Test(expected = MojoExecutionException.class)
-  public void testMojoWithWroManagerFactorySet()
-    throws Exception {
-    mojo.setWroManagerFactory(ExceptionThrowingWroManagerFactory.class.getName());
-    mojo.execute();
-  }
-
-
-  @Test(expected = MojoExecutionException.class)
-  public void testInvalidMojoWithWroManagerFactorySet()
-    throws Exception {
-    mojo.setWroManagerFactory("INVALID_CLASS_NAME");
-    mojo.execute();
-  }
-
-
-  @Test
-  public void executeWithNullTargetGroupsProperty()
-    throws Exception {
-    mojo.setIgnoreMissingResources(true);
-    mojo.setTargetGroups(null);
-    mojo.execute();
-  }
-
-
-  @Test(expected = MojoExecutionException.class)
-  public void testMojoWithCustomManagerFactoryWithInvalidResourceAndNotIgnoreMissingResources()
-    throws Exception {
-    setWroWithInvalidResources();
-    mojo.setIgnoreMissingResources(false);
-    mojo.setWroManagerFactory(CustomManagerFactory.class.getName());
-    mojo.execute();
-  }
-
-
-  @Test
-  public void testMojoWithCustomManagerFactoryWithInvalidResourceAndIgnoreMissingResources()
-    throws Exception {
-    setWroWithInvalidResources();
-    mojo.setIgnoreMissingResources(true);
-    mojo.setWroManagerFactory(CustomManagerFactory.class.getName());
-    mojo.execute();
-  }
-
-
-  @Test(expected = MojoExecutionException.class)
-  public void testMojoWithConfigurableWroManagerFactory()
-    throws Exception {
-    setWroWithValidResources();
-    mojo.setIgnoreMissingResources(true);
-    // by default a valid file is used, set null explicitly
-    mojo.setExtraConfigFile(null);
-    mojo.setWroManagerFactory(ConfigurableWroManagerFactory.class.getName());
-    mojo.execute();
-  }
-
-
-  @Test
-  public void testMojoWithConfigurableWroManagerFactoryWithValidAndEmptyConfigFileSet()
-    throws Exception {
-    setWroWithValidResources();
-    mojo.setIgnoreMissingResources(true);
-    mojo.setWroManagerFactory(ConfigurableWroManagerFactory.class.getName());
-    mojo.execute();
-  }
-
-
-  @Test
-  public void testMojoWithConfigurableWroManagerFactoryWithValidConfigFileSet()
-    throws Exception {
-    setWroWithValidResources();
-    final String preProcessors = ConfigurableProcessorsFactory.PARAM_PRE_PROCESSORS + "=cssMin";
-    FileUtils.write(extraConfigFile, preProcessors);
-
-    mojo.setIgnoreMissingResources(true);
-    mojo.setWroManagerFactory(ConfigurableWroManagerFactory.class.getName());
-    mojo.execute();
-  }
-
-
-  @Test
-  public void testComputedAggregatedFolder()
-    throws Exception {
-    setWroWithValidResources();
-    mojo.setWroManagerFactory(CssUrlRewriterWroManagerFactory.class.getName());
-    mojo.setIgnoreMissingResources(true);
-    final File cssDestinationFolder = new File(this.destinationFolder, "subfolder");
-    cssDestinationFolder.mkdir();
-    mojo.setCssDestinationFolder(cssDestinationFolder);
-    mojo.execute();
-  }
-
-
-  @Test(expected = MojoExecutionException.class)
-  public void testMojoWithConfigurableWroManagerFactoryWithInvalidPreProcessor()
-    throws Exception {
-    setWroWithValidResources();
-    final String preProcessors = ConfigurableProcessorsFactory.PARAM_PRE_PROCESSORS + "=INVALID";
-    FileUtils.write(extraConfigFile, preProcessors);
-
-    mojo.setIgnoreMissingResources(true);
-    mojo.setWroManagerFactory(ConfigurableWroManagerFactory.class.getName());
-    mojo.execute();
-  }
-
-  @Test
-  public void shouldGenerateGroupMappingUsingNoOpNamingStrategy()
-    throws Exception {
-    setWroWithValidResources();
-
-    final File groupNameMappingFile = new File(FileUtils.getTempDirectory(), "groupMapping-" + new Date().getTime());
-
-    mojo.setGroupNameMappingFile(groupNameMappingFile.getPath());
-    mojo.setIgnoreMissingResources(true);
-    mojo.execute();
-
-    //verify
-    final Properties groupNames = new Properties();
-    groupNames.load(new FileInputStream(groupNameMappingFile));
-    LOG.debug("groupNames: {}", groupNames);
-    Assert.assertEquals("g1.js", groupNames.get("g1.js"));
-
-    FileUtils.deleteQuietly(groupNameMappingFile);
-  }
-
-
-  @Test
-  public void shouldGenerateGroupMappingUsingCustomNamingStrategy()
-    throws Exception {
-    setWroWithValidResources();
-
-    final File groupNameMappingFile = new File(FileUtils.getTempDirectory(), "groupMapping-" + new Date().getTime());
-
-    mojo.setWroManagerFactory(CustomNamingStrategyWroManagerFactory.class.getName());
-    mojo.setGroupNameMappingFile(groupNameMappingFile.getPath());
-    mojo.setIgnoreMissingResources(true);
-    mojo.execute();
-
-    //verify
-    final Properties groupNames = new Properties();
-    groupNames.load(new FileInputStream(groupNameMappingFile));
-    LOG.debug("groupNames: {}", groupNames);
-    Assert.assertEquals(CustomNamingStrategyWroManagerFactory.PREFIX + "g1.js", groupNames.get("g1.js"));
-
-    FileUtils.deleteQuietly(groupNameMappingFile);
-  }
-
-  @Test
-  public void shouldUseConfiguredNamingStrategy()
-    throws Exception {
-    setWroWithValidResources();
-
-    final File extraConfigFile = new File(FileUtils.getTempDirectory(), "groupMapping-" + new Date().getTime());
-
->>>>>>> 8de35e78
-    final Properties props = new Properties();
+    final Properties props = new Properties();
     //TODO create a properties builder
     props.setProperty(ConfigurableNamingStrategy.KEY, FolderHashEncoderNamingStrategy.ALIAS);
     props.list(new PrintStream(extraConfigFile));
@@ -725,13 +421,11 @@
   public void testIncrementalChange() throws Exception {
     mojo = new Wro4jMojo() {
       @Override
-      protected StandaloneContextAwareManagerFactory getManagerFactory() {
-<<<<<<< HEAD
+      protected StandaloneContextAwareManagerFactory getManagerFactory() {
         final StandaloneContextAwareManagerFactory factory = super.getManagerFactory();
         final StandaloneContextAwareManagerFactory spiedFactory = Mockito.spy(factory);
 
-        final WroManager manager = factory.create();
-        manager.setHashStrategy(mockHashStrategy);
+        final WroManager manager = new WroManager.Builder(factory.create()).setHashStrategy(mockHashStrategy).build();
 
         Mockito.when(spiedFactory.create()).thenReturn(manager);
         return spiedFactory;
@@ -750,92 +444,67 @@
     //incremental change detects change for all resources
     when(mockHashStrategy.getHash(Mockito.any(InputStream.class))).thenReturn("TotallyDifferentValue");
     assertFalse(mojo.getTargetGroupsAsList().isEmpty());
-=======
-        final StandaloneContextAwareManagerFactory factory = super.getManagerFactory();
-        final StandaloneContextAwareManagerFactory spiedFactory = Mockito.spy(factory);
-
-        final WroManager manager = new WroManager.Builder(factory.create()).setHashStrategy(mockHashStrategy).build();
-
-        Mockito.when(spiedFactory.create()).thenReturn(manager);
-        return spiedFactory;
-      }
-    };
-    setUpMojo(mojo);
-    final String hashValue = "SomeHashValue";
-    when(mockHashStrategy.getHash(Mockito.any(InputStream.class))).thenReturn(hashValue);
-    when(mockBuildContext.isIncremental()).thenReturn(true);
-    when(mockBuildContext.getValue(Mockito.anyString())).thenReturn(hashValue);
-    mojo.setIgnoreMissingResources(true);
-    mojo.setBuildContext(mockBuildContext);
-    //incremental build detects no change
-    assertTrue(mojo.getTargetGroupsAsList().isEmpty());
-
-    //incremental change detects change for all resources
-    when(mockHashStrategy.getHash(Mockito.any(InputStream.class))).thenReturn("TotallyDifferentValue");
-    assertFalse(mojo.getTargetGroupsAsList().isEmpty());
->>>>>>> 8de35e78
-  }
-
-  @Test
-  public void shouldDetectIncrementalChangeOfImportedCss() throws Exception {
-    final String parentResource = "parent.css";
-    final String importResource = "imported.css";
-
-    final WroModel model = new WroModel();
+  }
+
+  @Test
+  public void shouldDetectIncrementalChangeOfImportedCss() throws Exception {
+    final String parentResource = "parent.css";
+    final String importResource = "imported.css";
+
+    final WroModel model = new WroModel();
     model.addGroup(new Group("g1").addResource(Resource.create(parentResource)));
 
-    when(mockLocatorFactory.getLocator(Mockito.anyString())).thenReturn(mockLocator);
-
+    when(mockLocatorFactory.getLocator(Mockito.anyString())).thenReturn(mockLocator);
+
     final String parentContent = String.format("@import url(%s)", importResource);
 
     final ResourceLocator mockParentLocator = Mockito.mock(ResourceLocator.class);
     when(mockParentLocator.getInputStream()).thenAnswer(answerWithContent(parentContent));
-    when(mockLocatorFactory.getLocator(Mockito.eq(parentResource))).thenReturn(mockParentLocator);
-
-
-    mojo = new Wro4jMojo() {
-      @Override
-      protected StandaloneContextAwareManagerFactory newWroManagerFactory()
-          throws MojoExecutionException {
-        final DefaultStandaloneContextAwareManagerFactory managerFactory = new DefaultStandaloneContextAwareManagerFactory();
-        managerFactory.setLocatorFactory(mockLocatorFactory);
-        managerFactory.setModelFactory(WroTestUtils.simpleModelFactory(model));
-        return managerFactory;
-      }
-    };
-    final HashStrategy hashStrategy = mojo.getManagerFactory().create().getHashStrategy();
-    setUpMojo(mojo);
-
-    final String importedInitialContent = "initial";
-
+    when(mockLocatorFactory.getLocator(Mockito.eq(parentResource))).thenReturn(mockParentLocator);
+
+
+    mojo = new Wro4jMojo() {
+      @Override
+      protected StandaloneContextAwareManagerFactory newWroManagerFactory()
+          throws MojoExecutionException {
+        final DefaultStandaloneContextAwareManagerFactory managerFactory = new DefaultStandaloneContextAwareManagerFactory();
+        managerFactory.setLocatorFactory(mockLocatorFactory);
+        managerFactory.setModelFactory(WroTestUtils.simpleModelFactory(model));
+        return managerFactory;
+      }
+    };
+    final HashStrategy hashStrategy = mojo.getManagerFactory().create().getHashStrategy();
+    setUpMojo(mojo);
+
+    final String importedInitialContent = "initial";
+
     final ResourceLocator mockImportLocator = Mockito.mock(ResourceLocator.class);
     when(mockImportLocator.getInputStream()).thenAnswer(answerWithContent(importedInitialContent));
     when(mockLocatorFactory.getLocator(Mockito.eq(importResource))).thenReturn(mockImportLocator);
-
-    when(mockBuildContext.isIncremental()).thenReturn(true);
-    when(mockBuildContext.getValue(Mockito.eq(parentResource))).thenReturn(
-        hashStrategy.getHash(new ByteArrayInputStream(parentContent.getBytes())));
-    when(mockBuildContext.getValue(Mockito.eq(importResource))).thenReturn(
-        hashStrategy.getHash(new ByteArrayInputStream(importedInitialContent.getBytes())));
-    mojo.setIgnoreMissingResources(true);
-    mojo.setBuildContext(mockBuildContext);
-
-    //incremental build detects no change
-    System.out.println("targetGroupAsList: " + mojo.getTargetGroupsAsList());
-    assertTrue(mojo.getTargetGroupsAsList().isEmpty());
-
+
+    when(mockBuildContext.isIncremental()).thenReturn(true);
+    when(mockBuildContext.getValue(Mockito.eq(parentResource))).thenReturn(
+        hashStrategy.getHash(new ByteArrayInputStream(parentContent.getBytes())));
+    when(mockBuildContext.getValue(Mockito.eq(importResource))).thenReturn(
+        hashStrategy.getHash(new ByteArrayInputStream(importedInitialContent.getBytes())));
+    mojo.setIgnoreMissingResources(true);
+    mojo.setBuildContext(mockBuildContext);
+
+    //incremental build detects no change
+    assertTrue(mojo.getTargetGroupsAsList().isEmpty());
+
     when(mockImportLocator.getInputStream()).thenAnswer(answerWithContent("Changed"));
-
-    assertFalse(mojo.getTargetGroupsAsList().isEmpty());
-  }
-
-  private Answer<InputStream> answerWithContent(final String content) {
-    return new Answer<InputStream>() {
-      public InputStream answer(final InvocationOnMock invocation)
-          throws Throwable {
-        return new ByteArrayInputStream(content.getBytes());
-      }
-    };
+
+    assertFalse(mojo.getTargetGroupsAsList().isEmpty());
+  }
+
+  private Answer<InputStream> answerWithContent(final String content) {
+    return new Answer<InputStream>() {
+      public InputStream answer(final InvocationOnMock invocation)
+          throws Throwable {
+        return new ByteArrayInputStream(content.getBytes());
+      }
+    };
   }
 
   @After
