/**
 * Copyright wro4j@2011
 */
package ro.isdc.wro.maven.plugin;

import java.io.IOException;
import java.io.Reader;
import java.io.Writer;

import ro.isdc.wro.WroRuntimeException;
import ro.isdc.wro.extensions.processor.js.JsLintProcessor;
import ro.isdc.wro.extensions.processor.support.linter.LinterException;
import ro.isdc.wro.model.resource.Resource;
import ro.isdc.wro.model.resource.processor.ResourceProcessor;


/**
 * Maven plugin used to validate js scripts defined in wro model using <a href="http://jslint.com/">jsLint</a>.
 *
 * @goal jslint
 * @phase compile
 * @requiresDependencyResolution runtime
 * @author Alex Objelean
 * @created 19 Sept 2011
 * @since 1.4.2
 */
public class JsLintMojo
    extends AbstractSingleProcessorMojo {
  /**
   * {@inheritDoc}
   */
  @Override
  protected ResourceProcessor createResourceProcessor() {
    final ResourceProcessor processor = new JsLintProcessor() {
      @Override
      public void process(final Resource resource, final Reader reader, final Writer writer)
          throws IOException {
        getLog().info("processing resource: " + resource);
        if (resource != null) {
          getLog().info("processing resource: " + resource.getUri());
        }
        super.process(resource, reader, writer);
      }

      @Override
<<<<<<< HEAD
      protected void onLinterException(final LinterException e, final Resource resource)
          throws Exception {
=======
      protected void onException(final Exception e) {
        JsLintMojo.this.onException(e);
      }

      @Override
      protected void onLinterException(final LinterException e, final Resource resource) {
>>>>>>> b4ace653
        getLog().error(
            e.getErrors().size() + " errors found while processing resource: " + resource.getUri() + " Errors are: "
                + e.getErrors());
        if (!isFailNever()) {
          //throw new MojoExecutionException("Errors found when validating resource: " + resource);
          throw new WroRuntimeException("Errors found when validating resource: " + resource);
        }
      };
    }.setOptions(getOptions());
    return processor;
  }

  /**
   * Used by unit test to check if mojo doesn't fail.
   */
  void onException(final Exception e) {
  }
}<|MERGE_RESOLUTION|>--- conflicted
+++ resolved
@@ -43,17 +43,12 @@
       }
 
       @Override
-<<<<<<< HEAD
-      protected void onLinterException(final LinterException e, final Resource resource)
-          throws Exception {
-=======
       protected void onException(final Exception e) {
         JsLintMojo.this.onException(e);
       }
 
       @Override
       protected void onLinterException(final LinterException e, final Resource resource) {
->>>>>>> b4ace653
         getLog().error(
             e.getErrors().size() + " errors found while processing resource: " + resource.getUri() + " Errors are: "
                 + e.getErrors());
