/**
 * Copyright wro4j@2011
 */
package ro.isdc.wro.maven.plugin;

import java.io.IOException;
import java.io.Reader;
import java.io.Writer;

import org.apache.maven.plugin.MojoExecutionException;

import ro.isdc.wro.extensions.processor.css.CssLintProcessor;
import ro.isdc.wro.extensions.processor.support.csslint.CssLintException;
import ro.isdc.wro.model.resource.Resource;
import ro.isdc.wro.model.resource.processor.ResourceProcessor;


/**
 * Maven plugin used to validate css code defined in wro model.
 *
 * @goal csslint
 * @phase compile
 * @requiresDependencyResolution runtime
 *
 * @author Alex Objelean
 * @since 1.3.8
 * @created 20 Jun 2011
 */
public class CssLintMojo extends AbstractSingleProcessorMojo {
  /**
   * {@inheritDoc}
   */
  @Override
<<<<<<< HEAD
  protected ResourceProcessor createResourceProcessor() {
    final ResourceProcessor processor = new CssLintProcessor() {
=======
  protected ResourcePreProcessor createResourceProcessor() {
    final ResourcePreProcessor processor = new CssLintProcessor() {
      @Override
      public void process(final Resource resource, final Reader reader, final Writer writer) throws IOException {
        if (resource != null) {
          getLog().info("processing resource: " + resource.getUri());
        }
        super.process(resource, reader, writer);
      }

      @Override
>>>>>>> 21948af3
      protected void onCssLintException(final CssLintException e, final Resource resource) throws Exception {
        getLog().error(
            e.getErrors().size() + " errors found while processing resource: " + resource.getUri() + " Errors are: "
              + e.getErrors());
          if (!isFailNever()) {
            throw new MojoExecutionException("Errors found when validating resource: " + resource);
          }
      };
    }.setOptions(getOptions());
    return processor;
  }
}<|MERGE_RESOLUTION|>--- conflicted
+++ resolved
@@ -31,12 +31,8 @@
    * {@inheritDoc}
    */
   @Override
-<<<<<<< HEAD
   protected ResourceProcessor createResourceProcessor() {
     final ResourceProcessor processor = new CssLintProcessor() {
-=======
-  protected ResourcePreProcessor createResourceProcessor() {
-    final ResourcePreProcessor processor = new CssLintProcessor() {
       @Override
       public void process(final Resource resource, final Reader reader, final Writer writer) throws IOException {
         if (resource != null) {
@@ -46,7 +42,6 @@
       }
 
       @Override
->>>>>>> 21948af3
       protected void onCssLintException(final CssLintException e, final Resource resource) throws Exception {
         getLog().error(
             e.getErrors().size() + " errors found while processing resource: " + resource.getUri() + " Errors are: "
