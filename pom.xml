<<<<<<< HEAD
<?xml version="1.0" encoding="UTF-8"?>
<project xmlns="http://maven.apache.org/POM/4.0.0" xmlns:xsi="http://www.w3.org/2001/XMLSchema-instance" xsi:schemaLocation="http://maven.apache.org/POM/4.0.0 http://maven.apache.org/maven-v4_0_0.xsd">
  <modelVersion>4.0.0</modelVersion>
  
  <groupId>ro.isdc.wro4j</groupId>
  <artifactId>wro4j-parent</artifactId>
  <version>1.4.5-SNAPSHOT</version>
  <packaging>pom</packaging>  
  
  <name>Web Resource Optimizer Parent</name>
  <inceptionYear>2008</inceptionYear>
  <url>http://code.google.com/p/wro4j/</url>
  
  <description>
     The purpose of this project is to reduce the number of requests 
     needed to load a page and the amount of data to transfer to clients, 
     achieving drastic improvement of loading times. The resources can be benefit 
     also from minification and compression.
  </description>
  
  <issueManagement>
    <system>googleCode</system>
    <url>http://code.google.com/p/wro4j/issues/list</url>
  </issueManagement>
    
  <licenses>
    <license>
      <name>The Apache Software License, Version 2.0</name>
      <url>http://www.apache.org/licenses/LICENSE-2.0.txt</url>
      <distribution>repo</distribution>
    </license>
  </licenses>
  
  <scm>
    <connection>scm:git:git://github.com/alexo/wro4j.git</connection>
    <developerConnection>scm:git:git://github.com/alexo/wro4j.git</developerConnection>    
    <url>http://github.com/alexo/wro4j.git</url>
  </scm>
  
  <mailingLists>
    <mailingList>
      <name>Discussion Group</name>
      <post>wro4j@googlegroups.com</post>
      <archive>http://groups.google.com/group/wro4j</archive>
    </mailingList>
  </mailingLists>

  <developers>
    <developer>
      <id>alex.objelean</id>
      <name>Alex Objelean</name>
      <email>alex.objelean@gmail.com</email>
      <timezone>+2</timezone>
    </developer>
    <developer>
      <id>bogdan.csoregi</id>
      <name>Bogdan Csoregi</name>
      <email>bogdan.csoregi@gmail.com</email>
      <timezone>+2</timezone>
    </developer>
  </developers>
  
  <properties>
    <commons-io.version>2.1</commons-io.version>
    <commons-lang.version>3.1</commons-lang.version>
    <commons-pool.version>1.6</commons-pool.version>
    <closure.version>r1810</closure.version>
    <slf4j.version>1.6.4</slf4j.version>    
    <maven.version>3.0.3</maven.version>    
    <mockito.version>1.9.0</mockito.version>
    <junit.version>4.10</junit.version>    
    <rhino.version>1.7R2</rhino.version>
    
    <project.build.sourceEncoding>UTF-8</project.build.sourceEncoding>
    <project.reporting.outputEncoding>UTF-8</project.reporting.outputEncoding>  
    <maven.compile.encoding>UTF-8</maven.compile.encoding>
    <maven.test.compile.encoding>UTF-8</maven.test.compile.encoding>
  </properties>
  
    
  <modules>		
    <module>wro4j-core</module>        
    <module>wro4j-extensions</module>
    <module>wro4j-maven-plugin</module>    
    <module>wro4j-runner</module>      
    <!-- 		
  	<module>wro4j-examples</module>        		
    -->
  </modules>

  <dependencyManagement>
    <dependencies>
      <!-- Project Dependencies -->
      <dependency>
        <groupId>${project.groupId}</groupId>
        <artifactId>wro4j-core</artifactId>
        <version>${project.version}</version>
      </dependency>
      <dependency>
        <groupId>${project.groupId}</groupId>
        <artifactId>wro4j-extensions</artifactId>
        <version>${project.version}</version>
      </dependency>    
      <dependency>
        <groupId>${project.groupId}</groupId>
        <artifactId>wro4j-runner</artifactId>
        <version>${project.version}</version>
      </dependency>    
      <dependency>
        <groupId>${project.groupId}</groupId>
        <artifactId>wro4j-maven-plugin</artifactId>
        <version>${project.version}</version>
      </dependency>      
      <!-- Other Dependencies -->
      <dependency>
        <groupId>commons-io</groupId>
        <artifactId>commons-io</artifactId>
        <version>${commons-io.version}</version>
      </dependency>
      <dependency>
        <groupId>org.apache.commons</groupId>
        <artifactId>commons-lang3</artifactId>
        <version>${commons-lang.version}</version>
      </dependency>
      <dependency>
        <groupId>commons-pool</groupId>
        <artifactId>commons-pool</artifactId>
        <version>${commons-pool.version}</version>
      </dependency>
      <dependency>
        <groupId>org.slf4j</groupId>
        <artifactId>slf4j-api</artifactId>
        <version>${slf4j.version}</version>
      </dependency>
      <dependency>
        <groupId>org.slf4j</groupId>
        <artifactId>slf4j-log4j12</artifactId>
        <version>${slf4j.version}</version>
      </dependency>
      <dependency>
        <groupId>org.slf4j</groupId>
        <artifactId>jcl-over-slf4j</artifactId>
        <version>${slf4j.version}</version>        
      </dependency>
      <dependency>
        <groupId>org.apache.maven</groupId>
        <artifactId>maven-plugin-api</artifactId>
        <version>${maven.version}</version>
      </dependency>
      <dependency>
        <groupId>org.apache.maven</groupId>
        <artifactId>maven-artifact</artifactId>
        <version>${maven.version}</version>
      </dependency>      
      <dependency>
        <groupId>org.apache.maven</groupId>
        <artifactId>maven-core</artifactId>
        <version>${maven.version}</version>
        <exclusions>
          <exclusion>
            <groupId>org.slf4j</groupId>
            <artifactId>slf4j-nop</artifactId>
          </exclusion>
          <exclusion>
            <groupId>org.slf4j</groupId>
            <artifactId>slf4j-jdk14</artifactId>
          </exclusion>
          <exclusion>
            <groupId>org.slf4j</groupId>
            <artifactId>jcl-over-slf4j</artifactId>
          </exclusion>
        </exclusions>
      </dependency>
      <dependency>
        <groupId>org.apache.maven.shared</groupId>
        <artifactId>maven-plugin-testing-harness</artifactId>
        <version>1.1</version>
        <scope>test</scope>
      </dependency>
      <!-- Provided by container -->
      <dependency>
        <groupId>javax.servlet</groupId>
        <artifactId>servlet-api</artifactId>
        <version>2.3</version>
        <scope>provided</scope>
      </dependency>      
      <dependency>
        <groupId>javax.servlet.jsp</groupId>
        <artifactId>jsp-api</artifactId>
        <version>2.0</version>
        <scope>provided</scope>
      </dependency>
      <!-- Third Party Tools -->      
      <dependency>
        <groupId>rhino</groupId>
        <artifactId>js</artifactId>
        <version>${rhino.version}</version>
      </dependency>
 	    <dependency>
        <groupId>com.google.javascript</groupId>
        <artifactId>closure-compiler</artifactId>
        <version>${closure.version}</version>
      </dependency>	 
      <dependency>
        <groupId>org.dojotoolkit</groupId>
        <artifactId>dojo-shrinksafe</artifactId>
        <version>1.6.1</version>
      </dependency>      
      <dependency>
        <groupId>org.jruby</groupId>
        <artifactId>jruby-complete</artifactId>
        <version>1.6.6</version>
      </dependency>
      <dependency>
        <groupId>sass-gems</groupId>
        <artifactId>sass-gems</artifactId>
        <version>3.1.12</version>
      </dependency>      
      <!-- Unit tests -->
      <dependency>
        <groupId>junit</groupId>
        <artifactId>junit</artifactId>
        <version>${junit.version}</version>
        <scope>test</scope>
      </dependency>
      <dependency>
        <groupId>org.mockito</groupId>
        <artifactId>mockito-core</artifactId>
        <version>${mockito.version}</version>
        <scope>test</scope>
      </dependency>            
      <dependency>
        <groupId>org.mockito</groupId>
        <artifactId>mockito-all</artifactId>
        <version>${mockito.version}</version>
        <scope>test</scope>
      </dependency>      
    </dependencies>        
  </dependencyManagement>
  <dependencies>
    <dependency>
      <groupId>org.slf4j</groupId>
      <artifactId>slf4j-api</artifactId>
    </dependency>
    <dependency>
      <groupId>org.slf4j</groupId>
      <artifactId>slf4j-log4j12</artifactId>
    </dependency>
    <!-- For test -->
    <dependency>
      <groupId>junit</groupId>
      <artifactId>junit</artifactId>
    </dependency>
    <dependency>
      <groupId>org.mockito</groupId>
      <artifactId>mockito-core</artifactId>
    </dependency>    
  </dependencies>

  <build>
    <resources>
      <resource>
        <filtering>false</filtering>
        <directory>src/main/resources</directory>
      </resource>
      <resource>
        <filtering>false</filtering>
        <directory>src/main/java</directory>
        <includes>
          <include>**/*</include>
        </includes>
        <excludes>
          <exclude>**/*.java</exclude>
        </excludes>
      </resource>
    </resources>

    <pluginManagement>   
      <plugins>
        <plugin>
          <groupId>org.apache.maven.plugins</groupId>
          <artifactId>maven-release-plugin</artifactId>
          <version>2.2.1</version>
        </plugin>    
      </plugins>
    </pluginManagement>  
    <plugins>        
      <plugin>
        <groupId>org.apache.maven.plugins</groupId>
        <artifactId>maven-compiler-plugin</artifactId>
        <version>2.3.2</version>
        <configuration>
          <source>1.5</source>
          <target>1.5</target>
          <encoding>UTF-8</encoding>
        </configuration>
      </plugin>
      <plugin>
        <groupId>org.apache.maven.plugins</groupId>
        <artifactId>maven-source-plugin</artifactId>
        <version>2.1.2</version>
        <executions>
          <execution>
            <id>attach-sources</id>
            <phase>verify</phase>
            <goals>
              <goal>jar</goal>
            </goals>
          </execution>
        </executions>
      </plugin>
      <plugin>
        <groupId>org.apache.maven.plugins</groupId>
        <artifactId>maven-jar-plugin</artifactId>
        <version>2.3.2</version>
        <configuration>
          <archive>
            <manifest>
              <addDefaultImplementationEntries>true</addDefaultImplementationEntries>
            </manifest>
          </archive>
        </configuration>
      </plugin>
      <plugin>
        <groupId>org.apache.maven.plugins</groupId>
        <artifactId>maven-release-plugin</artifactId>
        <configuration>
          <tagBase>http://github.com/alexo/wro4j/tree/</tagBase>
        </configuration>
      </plugin>
    </plugins>
    <extensions>
      <extension>
        <groupId>org.apache.maven.wagon</groupId>
        <artifactId>wagon-webdav</artifactId>
        <version>1.0-beta-2</version>
      </extension>
    </extensions>
  </build>
  <reporting>
    <outputDirectory>${basedir}/target/site</outputDirectory>
    <plugins>
      <plugin>
        <artifactId>maven-project-info-reports-plugin</artifactId>
        <version>2.4</version> 
        <reportSets>
          <reportSet>
            <reports>
              <report>license</report>
              <report>scm</report>
              <report>project-team</report>
              <report>mailing-list</report>
              <report>cim</report>
              <report>issue-tracking</report>
            </reports>
          </reportSet>
        </reportSets>
      </plugin>
    </plugins>
  </reporting>
  <profiles>
    <profile>
      <id>release-profile</id>

      <activation>
        <property>
          <name>release</name>
          <value>true</value>
        </property>
      </activation>
      <!-- These modules will go to maven central repo -->
      <modules>
        <module>wro4j-core</module>    
        <module>wro4j-extensions</module>
        <module>wro4j-maven-plugin</module>
      </modules>

      <build>      
        <plugins>
          <plugin>
            <groupId>org.apache.maven.plugins</groupId>
            <artifactId>maven-gpg-plugin</artifactId>
            <version>1.4</version>
            <executions>
              <execution>
                <id>sign-artifacts</id>
                <phase>verify</phase>
                <goals>
                  <goal>sign</goal>
                </goals>
              </execution>
            </executions>
          </plugin>                         
          <plugin>
            <inherited>true</inherited>
            <groupId>org.apache.maven.plugins</groupId>
            <artifactId>maven-javadoc-plugin</artifactId>
            <executions>
              <execution>
                <id>attach-javadocs</id>
                <goals>
                  <goal>jar</goal>
                </goals>
              </execution>
            </executions>
          </plugin>
          <plugin>
            <inherited>true</inherited>
            <groupId>org.apache.maven.plugins</groupId>
            <artifactId>maven-deploy-plugin</artifactId>
            <configuration>
              <updateReleaseInfo>true</updateReleaseInfo>
            </configuration>
          </plugin>
        </plugins>
      </build>
      <distributionManagement>
        <repository>
          <id>sonatype-nexus-staging</id>
          <name>Nexus Release Repository</name>
          <url>http://oss.sonatype.org/service/local/staging/deploy/maven2/</url>
        </repository>        
        <snapshotRepository>
          <id>sonatype-nexus-snapshots</id>
          <name>Sonatype Nexus Snapshots</name>
          <url>http://oss.sonatype.org/content/repositories/snapshots</url>
        </snapshotRepository>
      </distributionManagement>      
    </profile>
  </profiles>  
  <!-- Repository for third party libraries 
  <repositories>
    <repository>
      <id>Sonatype</id>
      <url>http://oss.sonatype.org/content/groups/public</url>
    </repository>
  </repositories>
  -->
  <!-- repository for sass-gems -->
  <repositories>
    <repository>
      <id>n4u-repo</id>
      <url>https://github.com/dmitrye/WroSassProcessor/raw/master/releases</url>
    </repository>
  </repositories>

</project>
=======
<?xml version="1.0" encoding="UTF-8"?>
<project xmlns="http://maven.apache.org/POM/4.0.0" xmlns:xsi="http://www.w3.org/2001/XMLSchema-instance" xsi:schemaLocation="http://maven.apache.org/POM/4.0.0 http://maven.apache.org/maven-v4_0_0.xsd">
  <modelVersion>4.0.0</modelVersion>
  
  <groupId>ro.isdc.wro4j</groupId>
  <artifactId>wro4j-parent</artifactId>
  <version>1.4.6-SNAPSHOT</version>
  <packaging>pom</packaging>  
  
  <name>Web Resource Optimizer Parent</name>
  <inceptionYear>2008</inceptionYear>
  <url>http://code.google.com/p/wro4j/</url>
  
  <description>
     The purpose of this project is to reduce the number of requests 
     needed to load a page and the amount of data to transfer to clients, 
     achieving drastic improvement of loading times. The resources can be benefit 
     also from minification and compression.
  </description>
  
  <issueManagement>
    <system>googleCode</system>
    <url>http://code.google.com/p/wro4j/issues/list</url>
  </issueManagement>
    
  <licenses>
    <license>
      <name>The Apache Software License, Version 2.0</name>
      <url>http://www.apache.org/licenses/LICENSE-2.0.txt</url>
      <distribution>repo</distribution>
    </license>
  </licenses>
  
  <scm>
    <connection>scm:git:git://github.com/alexo/wro4j.git</connection>
    <developerConnection>scm:git:git://github.com/alexo/wro4j.git</developerConnection>    
    <url>http://github.com/alexo/wro4j.git</url>
  </scm>
  
  <mailingLists>
    <mailingList>
      <name>Discussion Group</name>
      <post>wro4j@googlegroups.com</post>
      <archive>http://groups.google.com/group/wro4j</archive>
    </mailingList>
  </mailingLists>

  <developers>
    <developer>
      <id>alex.objelean</id>
      <name>Alex Objelean</name>
      <email>alex.objelean@gmail.com</email>
      <timezone>+2</timezone>
    </developer>
    <developer>
      <id>bogdan.csoregi</id>
      <name>Bogdan Csoregi</name>
      <email>bogdan.csoregi@gmail.com</email>
      <timezone>+2</timezone>
    </developer>
  </developers>
  
  <properties>
    <commons-io.version>2.1</commons-io.version>
    <commons-lang.version>3.1</commons-lang.version>
    <commons-pool.version>1.6</commons-pool.version>
    <closure.version>r1810</closure.version>
    <slf4j.version>1.6.4</slf4j.version>    
    <maven.version>3.0.3</maven.version>    
    <mockito.version>1.9.0</mockito.version>
    <junit.version>4.10</junit.version>    
    <rhino.version>1.7R2</rhino.version>
    
    <project.build.sourceEncoding>UTF-8</project.build.sourceEncoding>
    <project.reporting.outputEncoding>UTF-8</project.reporting.outputEncoding>  
    <maven.compile.encoding>UTF-8</maven.compile.encoding>
    <maven.test.compile.encoding>UTF-8</maven.test.compile.encoding>
  </properties>
  
    
  <dependencyManagement>
    <dependencies>
      <!-- Project Dependencies -->
      <dependency>
        <groupId>${project.groupId}</groupId>
        <artifactId>wro4j-core</artifactId>
        <version>${project.version}</version>
      </dependency>
      <dependency>
        <groupId>${project.groupId}</groupId>
        <artifactId>wro4j-extensions</artifactId>
        <version>${project.version}</version>
      </dependency>    
      <dependency>
        <groupId>${project.groupId}</groupId>
        <artifactId>wro4j-runner</artifactId>
        <version>${project.version}</version>
      </dependency>    
      <dependency>
        <groupId>${project.groupId}</groupId>
        <artifactId>wro4j-maven-plugin</artifactId>
        <version>${project.version}</version>
      </dependency>      
      <!-- Other Dependencies -->
      <dependency>
        <groupId>commons-io</groupId>
        <artifactId>commons-io</artifactId>
        <version>${commons-io.version}</version>
      </dependency>
      <dependency>
        <groupId>org.apache.commons</groupId>
        <artifactId>commons-lang3</artifactId>
        <version>${commons-lang.version}</version>
      </dependency>
      <dependency>
        <groupId>commons-pool</groupId>
        <artifactId>commons-pool</artifactId>
        <version>${commons-pool.version}</version>
      </dependency>
      <dependency>
        <groupId>org.slf4j</groupId>
        <artifactId>slf4j-api</artifactId>
        <version>${slf4j.version}</version>
      </dependency>
      <dependency>
        <groupId>org.slf4j</groupId>
        <artifactId>slf4j-log4j12</artifactId>
        <version>${slf4j.version}</version>
      </dependency>
      <dependency>
        <groupId>org.slf4j</groupId>
        <artifactId>jcl-over-slf4j</artifactId>
        <version>${slf4j.version}</version>        
      </dependency>
      <dependency>
        <groupId>org.apache.maven</groupId>
        <artifactId>maven-plugin-api</artifactId>
        <version>${maven.version}</version>
      </dependency>
      <dependency>
        <groupId>org.apache.maven</groupId>
        <artifactId>maven-artifact</artifactId>
        <version>${maven.version}</version>
      </dependency>      
      <dependency>
        <groupId>org.apache.maven</groupId>
        <artifactId>maven-core</artifactId>
        <version>${maven.version}</version>
        <exclusions>
          <exclusion>
            <groupId>org.slf4j</groupId>
            <artifactId>slf4j-nop</artifactId>
          </exclusion>
          <exclusion>
            <groupId>org.slf4j</groupId>
            <artifactId>slf4j-jdk14</artifactId>
          </exclusion>
          <exclusion>
            <groupId>org.slf4j</groupId>
            <artifactId>jcl-over-slf4j</artifactId>
          </exclusion>
        </exclusions>
      </dependency>
      <dependency>
        <groupId>org.apache.maven.shared</groupId>
        <artifactId>maven-plugin-testing-harness</artifactId>
        <version>1.1</version>
        <scope>test</scope>
      </dependency>
      <!-- Provided by container -->
      <dependency>
        <groupId>javax.servlet</groupId>
        <artifactId>servlet-api</artifactId>
        <version>2.3</version>
        <scope>provided</scope>
      </dependency>      
      <dependency>
        <groupId>javax.servlet.jsp</groupId>
        <artifactId>jsp-api</artifactId>
        <version>2.0</version>
        <scope>provided</scope>
      </dependency>
      <!-- Third Party Tools -->      
      <dependency>
        <groupId>rhino</groupId>
        <artifactId>js</artifactId>
        <version>${rhino.version}</version>
      </dependency>
 	    <dependency>
        <groupId>com.google.javascript</groupId>
        <artifactId>closure-compiler</artifactId>
        <version>${closure.version}</version>
      </dependency>	 
      <dependency>
        <groupId>org.dojotoolkit</groupId>
        <artifactId>dojo-shrinksafe</artifactId>
        <version>1.6.1</version>
      </dependency>      
      <!-- Unit tests -->
      <dependency>
        <groupId>junit</groupId>
        <artifactId>junit</artifactId>
        <version>${junit.version}</version>
        <scope>test</scope>
      </dependency>
      <dependency>
        <groupId>org.mockito</groupId>
        <artifactId>mockito-core</artifactId>
        <version>${mockito.version}</version>
        <scope>test</scope>
      </dependency>            
      <dependency>
        <groupId>org.mockito</groupId>
        <artifactId>mockito-all</artifactId>
        <version>${mockito.version}</version>
        <scope>test</scope>
      </dependency>      
    </dependencies>        
  </dependencyManagement>
  <dependencies>
    <dependency>
      <groupId>org.slf4j</groupId>
      <artifactId>slf4j-api</artifactId>
    </dependency>
    <dependency>
      <groupId>org.slf4j</groupId>
      <artifactId>slf4j-log4j12</artifactId>
    </dependency>
    <!-- For test -->
    <dependency>
      <groupId>junit</groupId>
      <artifactId>junit</artifactId>
    </dependency>
    <dependency>
      <groupId>org.mockito</groupId>
      <artifactId>mockito-core</artifactId>
    </dependency>    
  </dependencies>

  <build>
    <resources>
      <resource>
        <filtering>false</filtering>
        <directory>src/main/resources</directory>
      </resource>
      <resource>
        <filtering>false</filtering>
        <directory>src/main/java</directory>
        <includes>
          <include>**/*</include>
        </includes>
        <excludes>
          <exclude>**/*.java</exclude>
        </excludes>
      </resource>
    </resources>

    <pluginManagement>   
      <plugins>
        <plugin>
          <groupId>org.apache.maven.plugins</groupId>
          <artifactId>maven-release-plugin</artifactId>
          <version>2.2.1</version>
        </plugin>    
      </plugins>
    </pluginManagement>  
    <plugins>        
      <plugin>
        <groupId>org.apache.maven.plugins</groupId>
        <artifactId>maven-compiler-plugin</artifactId>
        <version>2.3.2</version>
        <configuration>
          <source>1.5</source>
          <target>1.5</target>
          <encoding>UTF-8</encoding>
        </configuration>
      </plugin>
      <plugin>
        <groupId>org.apache.maven.plugins</groupId>
        <artifactId>maven-source-plugin</artifactId>
        <version>2.1.2</version>
        <executions>
          <execution>
            <id>attach-sources</id>
            <phase>verify</phase>
            <goals>
              <goal>jar</goal>
            </goals>
          </execution>
        </executions>
      </plugin>
      <plugin>
        <groupId>org.apache.maven.plugins</groupId>
        <artifactId>maven-jar-plugin</artifactId>
        <version>2.3.2</version>
        <configuration>
          <archive>
            <manifest>
              <addDefaultImplementationEntries>true</addDefaultImplementationEntries>
            </manifest>
          </archive>
        </configuration>
      </plugin>
      <plugin>
        <groupId>org.apache.maven.plugins</groupId>
        <artifactId>maven-release-plugin</artifactId>
        <configuration>
          <tagBase>http://github.com/alexo/wro4j/tree/</tagBase>
        </configuration>
      </plugin>
    </plugins>
    <extensions>
      <extension>
        <groupId>org.apache.maven.wagon</groupId>
        <artifactId>wagon-webdav</artifactId>
        <version>1.0-beta-2</version>
      </extension>
    </extensions>
  </build>
  <reporting>
    <outputDirectory>${basedir}/target/site</outputDirectory>
    <plugins>
      <plugin>
        <artifactId>maven-project-info-reports-plugin</artifactId>
        <version>2.4</version> 
        <reportSets>
          <reportSet>
            <reports>
              <report>license</report>
              <report>scm</report>
              <report>project-team</report>
              <report>mailing-list</report>
              <report>cim</report>
              <report>issue-tracking</report>
            </reports>
          </reportSet>
        </reportSets>
      </plugin>
    </plugins>
  </reporting>
  <profiles>
    <profile>
      <id>dev</id>
      <activation>
        <activeByDefault>true</activeByDefault>
      </activation>
      <modules>   
        <module>wro4j-core</module>          
        <module>wro4j-extensions</module>
        <module>wro4j-maven-plugin</module>
        <module>wro4j-runner</module>           
        <module>wro4j-examples</module>           
      </modules>
    </profile>  
    <profile>
      <id>release-profile</id>
      <activation>
        <activeByDefault>true</activeByDefault>
        <property>
          <name>release</name>
          <value>true</value>
        </property>
      </activation>
      <!-- These modules will go to maven central repo -->
      <modules>
        <module>wro4j-core</module>    
        <module>wro4j-extensions</module>
        <module>wro4j-maven-plugin</module>
      </modules>

      <build>      
        <plugins>
          <plugin>
            <groupId>org.apache.maven.plugins</groupId>
            <artifactId>maven-gpg-plugin</artifactId>
            <version>1.4</version>
            <executions>
              <execution>
                <id>sign-artifacts</id>
                <phase>verify</phase>
                <goals>
                  <goal>sign</goal>
                </goals>
              </execution>
            </executions>
          </plugin>
          <plugin>
            <inherited>true</inherited>
            <groupId>org.apache.maven.plugins</groupId>
            <artifactId>maven-javadoc-plugin</artifactId>
            <executions>
              <execution>
                <id>attach-javadocs</id>
                <goals>
                  <goal>jar</goal>
                </goals>
              </execution>
            </executions>
          </plugin>
          <plugin>
            <inherited>true</inherited>
            <groupId>org.apache.maven.plugins</groupId>
            <artifactId>maven-deploy-plugin</artifactId>
            <configuration>
              <updateReleaseInfo>true</updateReleaseInfo>
            </configuration>
          </plugin>
        </plugins>
      </build>
      <distributionManagement>
        <repository>
          <id>sonatype-nexus-staging</id>
          <name>Nexus Release Repository</name>
          <url>https://oss.sonatype.org/service/local/staging/deploy/maven2/</url>
        </repository>        
        <snapshotRepository>
          <id>sonatype-nexus-snapshots</id>
          <name>Sonatype Nexus Snapshots</name>
          <url>https://oss.sonatype.org/content/repositories/snapshots</url>
        </snapshotRepository>
      </distributionManagement>      
    </profile>
  </profiles>  
  <!-- Repository for third party libraries 
  <repositories>
    <repository>
      <id>Sonatype</id>
      <url>http://oss.sonatype.org/content/groups/public</url>
    </repository>
  </repositories>
  -->
</project>
>>>>>>> 908a6871
<|MERGE_RESOLUTION|>--- conflicted
+++ resolved
@@ -1,452 +1,3 @@
-<<<<<<< HEAD
-<?xml version="1.0" encoding="UTF-8"?>
-<project xmlns="http://maven.apache.org/POM/4.0.0" xmlns:xsi="http://www.w3.org/2001/XMLSchema-instance" xsi:schemaLocation="http://maven.apache.org/POM/4.0.0 http://maven.apache.org/maven-v4_0_0.xsd">
-  <modelVersion>4.0.0</modelVersion>
-  
-  <groupId>ro.isdc.wro4j</groupId>
-  <artifactId>wro4j-parent</artifactId>
-  <version>1.4.5-SNAPSHOT</version>
-  <packaging>pom</packaging>  
-  
-  <name>Web Resource Optimizer Parent</name>
-  <inceptionYear>2008</inceptionYear>
-  <url>http://code.google.com/p/wro4j/</url>
-  
-  <description>
-     The purpose of this project is to reduce the number of requests 
-     needed to load a page and the amount of data to transfer to clients, 
-     achieving drastic improvement of loading times. The resources can be benefit 
-     also from minification and compression.
-  </description>
-  
-  <issueManagement>
-    <system>googleCode</system>
-    <url>http://code.google.com/p/wro4j/issues/list</url>
-  </issueManagement>
-    
-  <licenses>
-    <license>
-      <name>The Apache Software License, Version 2.0</name>
-      <url>http://www.apache.org/licenses/LICENSE-2.0.txt</url>
-      <distribution>repo</distribution>
-    </license>
-  </licenses>
-  
-  <scm>
-    <connection>scm:git:git://github.com/alexo/wro4j.git</connection>
-    <developerConnection>scm:git:git://github.com/alexo/wro4j.git</developerConnection>    
-    <url>http://github.com/alexo/wro4j.git</url>
-  </scm>
-  
-  <mailingLists>
-    <mailingList>
-      <name>Discussion Group</name>
-      <post>wro4j@googlegroups.com</post>
-      <archive>http://groups.google.com/group/wro4j</archive>
-    </mailingList>
-  </mailingLists>
-
-  <developers>
-    <developer>
-      <id>alex.objelean</id>
-      <name>Alex Objelean</name>
-      <email>alex.objelean@gmail.com</email>
-      <timezone>+2</timezone>
-    </developer>
-    <developer>
-      <id>bogdan.csoregi</id>
-      <name>Bogdan Csoregi</name>
-      <email>bogdan.csoregi@gmail.com</email>
-      <timezone>+2</timezone>
-    </developer>
-  </developers>
-  
-  <properties>
-    <commons-io.version>2.1</commons-io.version>
-    <commons-lang.version>3.1</commons-lang.version>
-    <commons-pool.version>1.6</commons-pool.version>
-    <closure.version>r1810</closure.version>
-    <slf4j.version>1.6.4</slf4j.version>    
-    <maven.version>3.0.3</maven.version>    
-    <mockito.version>1.9.0</mockito.version>
-    <junit.version>4.10</junit.version>    
-    <rhino.version>1.7R2</rhino.version>
-    
-    <project.build.sourceEncoding>UTF-8</project.build.sourceEncoding>
-    <project.reporting.outputEncoding>UTF-8</project.reporting.outputEncoding>  
-    <maven.compile.encoding>UTF-8</maven.compile.encoding>
-    <maven.test.compile.encoding>UTF-8</maven.test.compile.encoding>
-  </properties>
-  
-    
-  <modules>		
-    <module>wro4j-core</module>        
-    <module>wro4j-extensions</module>
-    <module>wro4j-maven-plugin</module>    
-    <module>wro4j-runner</module>      
-    <!-- 		
-  	<module>wro4j-examples</module>        		
-    -->
-  </modules>
-
-  <dependencyManagement>
-    <dependencies>
-      <!-- Project Dependencies -->
-      <dependency>
-        <groupId>${project.groupId}</groupId>
-        <artifactId>wro4j-core</artifactId>
-        <version>${project.version}</version>
-      </dependency>
-      <dependency>
-        <groupId>${project.groupId}</groupId>
-        <artifactId>wro4j-extensions</artifactId>
-        <version>${project.version}</version>
-      </dependency>    
-      <dependency>
-        <groupId>${project.groupId}</groupId>
-        <artifactId>wro4j-runner</artifactId>
-        <version>${project.version}</version>
-      </dependency>    
-      <dependency>
-        <groupId>${project.groupId}</groupId>
-        <artifactId>wro4j-maven-plugin</artifactId>
-        <version>${project.version}</version>
-      </dependency>      
-      <!-- Other Dependencies -->
-      <dependency>
-        <groupId>commons-io</groupId>
-        <artifactId>commons-io</artifactId>
-        <version>${commons-io.version}</version>
-      </dependency>
-      <dependency>
-        <groupId>org.apache.commons</groupId>
-        <artifactId>commons-lang3</artifactId>
-        <version>${commons-lang.version}</version>
-      </dependency>
-      <dependency>
-        <groupId>commons-pool</groupId>
-        <artifactId>commons-pool</artifactId>
-        <version>${commons-pool.version}</version>
-      </dependency>
-      <dependency>
-        <groupId>org.slf4j</groupId>
-        <artifactId>slf4j-api</artifactId>
-        <version>${slf4j.version}</version>
-      </dependency>
-      <dependency>
-        <groupId>org.slf4j</groupId>
-        <artifactId>slf4j-log4j12</artifactId>
-        <version>${slf4j.version}</version>
-      </dependency>
-      <dependency>
-        <groupId>org.slf4j</groupId>
-        <artifactId>jcl-over-slf4j</artifactId>
-        <version>${slf4j.version}</version>        
-      </dependency>
-      <dependency>
-        <groupId>org.apache.maven</groupId>
-        <artifactId>maven-plugin-api</artifactId>
-        <version>${maven.version}</version>
-      </dependency>
-      <dependency>
-        <groupId>org.apache.maven</groupId>
-        <artifactId>maven-artifact</artifactId>
-        <version>${maven.version}</version>
-      </dependency>      
-      <dependency>
-        <groupId>org.apache.maven</groupId>
-        <artifactId>maven-core</artifactId>
-        <version>${maven.version}</version>
-        <exclusions>
-          <exclusion>
-            <groupId>org.slf4j</groupId>
-            <artifactId>slf4j-nop</artifactId>
-          </exclusion>
-          <exclusion>
-            <groupId>org.slf4j</groupId>
-            <artifactId>slf4j-jdk14</artifactId>
-          </exclusion>
-          <exclusion>
-            <groupId>org.slf4j</groupId>
-            <artifactId>jcl-over-slf4j</artifactId>
-          </exclusion>
-        </exclusions>
-      </dependency>
-      <dependency>
-        <groupId>org.apache.maven.shared</groupId>
-        <artifactId>maven-plugin-testing-harness</artifactId>
-        <version>1.1</version>
-        <scope>test</scope>
-      </dependency>
-      <!-- Provided by container -->
-      <dependency>
-        <groupId>javax.servlet</groupId>
-        <artifactId>servlet-api</artifactId>
-        <version>2.3</version>
-        <scope>provided</scope>
-      </dependency>      
-      <dependency>
-        <groupId>javax.servlet.jsp</groupId>
-        <artifactId>jsp-api</artifactId>
-        <version>2.0</version>
-        <scope>provided</scope>
-      </dependency>
-      <!-- Third Party Tools -->      
-      <dependency>
-        <groupId>rhino</groupId>
-        <artifactId>js</artifactId>
-        <version>${rhino.version}</version>
-      </dependency>
- 	    <dependency>
-        <groupId>com.google.javascript</groupId>
-        <artifactId>closure-compiler</artifactId>
-        <version>${closure.version}</version>
-      </dependency>	 
-      <dependency>
-        <groupId>org.dojotoolkit</groupId>
-        <artifactId>dojo-shrinksafe</artifactId>
-        <version>1.6.1</version>
-      </dependency>      
-      <dependency>
-        <groupId>org.jruby</groupId>
-        <artifactId>jruby-complete</artifactId>
-        <version>1.6.6</version>
-      </dependency>
-      <dependency>
-        <groupId>sass-gems</groupId>
-        <artifactId>sass-gems</artifactId>
-        <version>3.1.12</version>
-      </dependency>      
-      <!-- Unit tests -->
-      <dependency>
-        <groupId>junit</groupId>
-        <artifactId>junit</artifactId>
-        <version>${junit.version}</version>
-        <scope>test</scope>
-      </dependency>
-      <dependency>
-        <groupId>org.mockito</groupId>
-        <artifactId>mockito-core</artifactId>
-        <version>${mockito.version}</version>
-        <scope>test</scope>
-      </dependency>            
-      <dependency>
-        <groupId>org.mockito</groupId>
-        <artifactId>mockito-all</artifactId>
-        <version>${mockito.version}</version>
-        <scope>test</scope>
-      </dependency>      
-    </dependencies>        
-  </dependencyManagement>
-  <dependencies>
-    <dependency>
-      <groupId>org.slf4j</groupId>
-      <artifactId>slf4j-api</artifactId>
-    </dependency>
-    <dependency>
-      <groupId>org.slf4j</groupId>
-      <artifactId>slf4j-log4j12</artifactId>
-    </dependency>
-    <!-- For test -->
-    <dependency>
-      <groupId>junit</groupId>
-      <artifactId>junit</artifactId>
-    </dependency>
-    <dependency>
-      <groupId>org.mockito</groupId>
-      <artifactId>mockito-core</artifactId>
-    </dependency>    
-  </dependencies>
-
-  <build>
-    <resources>
-      <resource>
-        <filtering>false</filtering>
-        <directory>src/main/resources</directory>
-      </resource>
-      <resource>
-        <filtering>false</filtering>
-        <directory>src/main/java</directory>
-        <includes>
-          <include>**/*</include>
-        </includes>
-        <excludes>
-          <exclude>**/*.java</exclude>
-        </excludes>
-      </resource>
-    </resources>
-
-    <pluginManagement>   
-      <plugins>
-        <plugin>
-          <groupId>org.apache.maven.plugins</groupId>
-          <artifactId>maven-release-plugin</artifactId>
-          <version>2.2.1</version>
-        </plugin>    
-      </plugins>
-    </pluginManagement>  
-    <plugins>        
-      <plugin>
-        <groupId>org.apache.maven.plugins</groupId>
-        <artifactId>maven-compiler-plugin</artifactId>
-        <version>2.3.2</version>
-        <configuration>
-          <source>1.5</source>
-          <target>1.5</target>
-          <encoding>UTF-8</encoding>
-        </configuration>
-      </plugin>
-      <plugin>
-        <groupId>org.apache.maven.plugins</groupId>
-        <artifactId>maven-source-plugin</artifactId>
-        <version>2.1.2</version>
-        <executions>
-          <execution>
-            <id>attach-sources</id>
-            <phase>verify</phase>
-            <goals>
-              <goal>jar</goal>
-            </goals>
-          </execution>
-        </executions>
-      </plugin>
-      <plugin>
-        <groupId>org.apache.maven.plugins</groupId>
-        <artifactId>maven-jar-plugin</artifactId>
-        <version>2.3.2</version>
-        <configuration>
-          <archive>
-            <manifest>
-              <addDefaultImplementationEntries>true</addDefaultImplementationEntries>
-            </manifest>
-          </archive>
-        </configuration>
-      </plugin>
-      <plugin>
-        <groupId>org.apache.maven.plugins</groupId>
-        <artifactId>maven-release-plugin</artifactId>
-        <configuration>
-          <tagBase>http://github.com/alexo/wro4j/tree/</tagBase>
-        </configuration>
-      </plugin>
-    </plugins>
-    <extensions>
-      <extension>
-        <groupId>org.apache.maven.wagon</groupId>
-        <artifactId>wagon-webdav</artifactId>
-        <version>1.0-beta-2</version>
-      </extension>
-    </extensions>
-  </build>
-  <reporting>
-    <outputDirectory>${basedir}/target/site</outputDirectory>
-    <plugins>
-      <plugin>
-        <artifactId>maven-project-info-reports-plugin</artifactId>
-        <version>2.4</version> 
-        <reportSets>
-          <reportSet>
-            <reports>
-              <report>license</report>
-              <report>scm</report>
-              <report>project-team</report>
-              <report>mailing-list</report>
-              <report>cim</report>
-              <report>issue-tracking</report>
-            </reports>
-          </reportSet>
-        </reportSets>
-      </plugin>
-    </plugins>
-  </reporting>
-  <profiles>
-    <profile>
-      <id>release-profile</id>
-
-      <activation>
-        <property>
-          <name>release</name>
-          <value>true</value>
-        </property>
-      </activation>
-      <!-- These modules will go to maven central repo -->
-      <modules>
-        <module>wro4j-core</module>    
-        <module>wro4j-extensions</module>
-        <module>wro4j-maven-plugin</module>
-      </modules>
-
-      <build>      
-        <plugins>
-          <plugin>
-            <groupId>org.apache.maven.plugins</groupId>
-            <artifactId>maven-gpg-plugin</artifactId>
-            <version>1.4</version>
-            <executions>
-              <execution>
-                <id>sign-artifacts</id>
-                <phase>verify</phase>
-                <goals>
-                  <goal>sign</goal>
-                </goals>
-              </execution>
-            </executions>
-          </plugin>                         
-          <plugin>
-            <inherited>true</inherited>
-            <groupId>org.apache.maven.plugins</groupId>
-            <artifactId>maven-javadoc-plugin</artifactId>
-            <executions>
-              <execution>
-                <id>attach-javadocs</id>
-                <goals>
-                  <goal>jar</goal>
-                </goals>
-              </execution>
-            </executions>
-          </plugin>
-          <plugin>
-            <inherited>true</inherited>
-            <groupId>org.apache.maven.plugins</groupId>
-            <artifactId>maven-deploy-plugin</artifactId>
-            <configuration>
-              <updateReleaseInfo>true</updateReleaseInfo>
-            </configuration>
-          </plugin>
-        </plugins>
-      </build>
-      <distributionManagement>
-        <repository>
-          <id>sonatype-nexus-staging</id>
-          <name>Nexus Release Repository</name>
-          <url>http://oss.sonatype.org/service/local/staging/deploy/maven2/</url>
-        </repository>        
-        <snapshotRepository>
-          <id>sonatype-nexus-snapshots</id>
-          <name>Sonatype Nexus Snapshots</name>
-          <url>http://oss.sonatype.org/content/repositories/snapshots</url>
-        </snapshotRepository>
-      </distributionManagement>      
-    </profile>
-  </profiles>  
-  <!-- Repository for third party libraries 
-  <repositories>
-    <repository>
-      <id>Sonatype</id>
-      <url>http://oss.sonatype.org/content/groups/public</url>
-    </repository>
-  </repositories>
-  -->
-  <!-- repository for sass-gems -->
-  <repositories>
-    <repository>
-      <id>n4u-repo</id>
-      <url>https://github.com/dmitrye/WroSassProcessor/raw/master/releases</url>
-    </repository>
-  </repositories>
-
-</project>
-=======
 <?xml version="1.0" encoding="UTF-8"?>
 <project xmlns="http://maven.apache.org/POM/4.0.0" xmlns:xsi="http://www.w3.org/2001/XMLSchema-instance" xsi:schemaLocation="http://maven.apache.org/POM/4.0.0 http://maven.apache.org/maven-v4_0_0.xsd">
   <modelVersion>4.0.0</modelVersion>
@@ -878,5 +429,4 @@
     </repository>
   </repositories>
   -->
-</project>
->>>>>>> 908a6871
+</project>