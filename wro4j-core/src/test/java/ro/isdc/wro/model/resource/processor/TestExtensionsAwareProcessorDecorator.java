--- conflicted
+++ resolved
@@ -48,27 +48,15 @@
 
   @Test
   public void testMinimizeAwareDecorator1() {
-<<<<<<< HEAD
     final ResourceProcessor decoratedProcessor = new JSMinProcessor();
     final ResourceProcessor processor = ExtensionsAwareProcessorDecorator.decorate(decoratedProcessor);
-    Assert.assertTrue(ProcessorsUtils.isMinimizeAwareProcessor(processor));
-=======
-    final ResourcePreProcessor decoratedProcessor = new JSMinProcessor();
-    final ResourcePreProcessor processor = ExtensionsAwareProcessorDecorator.decorate(decoratedProcessor);
     Assert.assertTrue(new ProcessorDecorator(processor).isMinimize());
->>>>>>> 328af75e
   }
 
   @Test
   public void testMinimizeAwareDecorator2() {
-<<<<<<< HEAD
     final ResourceProcessor decoratedProcessor = new CssUrlRewritingProcessor();
     final ResourceProcessor processor = ExtensionsAwareProcessorDecorator.decorate(decoratedProcessor);
-    Assert.assertFalse(ProcessorsUtils.isMinimizeAwareProcessor(processor));
-=======
-    final ResourcePreProcessor decoratedProcessor = new CssUrlRewritingProcessor();
-    final ResourcePreProcessor processor = ExtensionsAwareProcessorDecorator.decorate(decoratedProcessor);
     Assert.assertFalse(new ProcessorDecorator(processor).isMinimize());
->>>>>>> 328af75e
   }
 }