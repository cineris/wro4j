/**
 * Copyright Alex Objelean
 */
package ro.isdc.wro.model.group.processor;

<<<<<<< HEAD
import static org.junit.Assert.assertNotNull;
import static org.junit.Assert.assertSame;
=======
import static junit.framework.Assert.assertNotNull;
import static junit.framework.Assert.assertSame;
import static org.mockito.Mockito.mock;
>>>>>>> 55020a30
import static org.mockito.Mockito.verify;
import static org.mockito.Mockito.when;
import static org.mockito.MockitoAnnotations.initMocks;
import static ro.isdc.wro.config.Context.set;

import java.io.IOException;

import javax.servlet.FilterConfig;
import javax.servlet.ServletContext;
import javax.servlet.http.HttpServletRequest;
import javax.servlet.http.HttpServletResponse;

import org.junit.After;
import org.junit.Assert;
import org.junit.Before;
import org.junit.Test;
import org.mockito.Mock;
import org.mockito.Mockito;

import ro.isdc.wro.cache.CacheStrategy;
import ro.isdc.wro.cache.factory.CacheKeyFactory;
import ro.isdc.wro.config.Context;
import ro.isdc.wro.config.ReadOnlyContext;
import ro.isdc.wro.config.metadata.MetaDataFactory;
import ro.isdc.wro.manager.ResourceBundleProcessor;
import ro.isdc.wro.manager.callback.LifecycleCallbackRegistry;
import ro.isdc.wro.manager.factory.BaseWroManagerFactory;
import ro.isdc.wro.manager.factory.WroManagerFactory;
import ro.isdc.wro.model.factory.WroModelFactory;
import ro.isdc.wro.model.group.GroupExtractor;
import ro.isdc.wro.model.group.Inject;
import ro.isdc.wro.model.resource.locator.factory.DefaultResourceLocatorFactory;
import ro.isdc.wro.model.resource.locator.factory.ResourceLocatorFactory;
import ro.isdc.wro.model.resource.processor.factory.ProcessorsFactory;
import ro.isdc.wro.model.resource.support.hash.HashStrategy;
import ro.isdc.wro.model.resource.support.naming.NamingStrategy;
import ro.isdc.wro.util.AbstractDecorator;
import ro.isdc.wro.util.WroUtil;


/**
 * @author Alex Objelean
 * @created 8 Jan 2012
 */
public class TestInjectorBuilder {
  @Mock
  private HttpServletRequest mockRequest;
  @Mock
  private HttpServletResponse mockResponse;
  @Mock
  private FilterConfig mockFilterConfig;
  @Mock
  private ServletContext mockServletContext;

  @Before
  public void setUp() {
    initMocks(this);
    when(mockRequest.getRequestURL()).thenReturn(new StringBuffer(""));
    when(mockRequest.getServletPath()).thenReturn("");
    when(mockFilterConfig.getServletContext()).thenReturn(mockServletContext);
    when(mockFilterConfig.getServletContext()).thenReturn(mockServletContext);
    when(mockServletContext.getResourceAsStream(Mockito.anyString())).thenReturn(null);
    set(Context.webContext(mockRequest, mockResponse, mockFilterConfig));
  }

  @Test(expected = NullPointerException.class)
  public void cannotAcceptNullWroManager() {
    new InjectorBuilder(null);
  }

  @Test(expected = NullPointerException.class)
  public void cannotAcceptWhenSettingNullWroManager() {
    new InjectorBuilder(null);
  }

  @Test
  public void shouldBuildInjectorWithValidWroManager() {
    final Injector injector = InjectorBuilder.create(new BaseWroManagerFactory()).build();
    assertNotNull(injector);

    final Sample sample = new Sample();
    injector.inject(sample);
    assertNotNull(sample.namingStrategy);
    assertNotNull(sample.preProcessorExecutor);
    assertNotNull(sample.processorsFactory);
    assertNotNull(sample.resourceLocatorFactory);
    assertNotNull(sample.callbackRegistry);
    assertSame(injector, sample.injector);
    assertNotNull(sample.groupsProcessor);
    assertNotNull(sample.metaDataFactory);
    assertNotNull(sample.bundleProcessor);
  }

  @Test
  public void shouldBuildValidInjectorWithBaseWroManagerFactory() {
    final Injector injector = InjectorBuilder.create(new BaseWroManagerFactory()).build();
    assertNotNull(injector);

    final Sample sample = new Sample();
    injector.inject(sample);
    assertNotNull(sample.namingStrategy);
    assertNotNull(sample.preProcessorExecutor);
    assertNotNull(sample.processorsFactory);
    assertNotNull(sample.resourceLocatorFactory);
    assertNotNull(sample.callbackRegistry);
    assertSame(injector, sample.injector);
    assertNotNull(sample.groupsProcessor);
    assertNotNull(sample.metaDataFactory);
    assertNotNull(sample.cacheKeyFactory);
    assertNotNull(sample.bundleProcessor);
  }

  @Test
  public void shouldBuildValidInjectorWithFewFieldsSet() throws Exception {
<<<<<<< HEAD
    final NamingStrategy mockNamingStrategy = Mockito.mock(NamingStrategy.class);
    final ProcessorsFactory mockProcessorsFactory = Mockito.mock(ProcessorsFactory.class);
    final ResourceLocatorFactory mockLocatorFactory = Mockito.mock(ResourceLocatorFactory.class);
=======
    final NamingStrategy mockNamingStrategy = mock(NamingStrategy.class);
    final ProcessorsFactory mockProcessorsFactory = mock(ProcessorsFactory.class);
    final UriLocatorFactory mockLocatorFactory = mock(UriLocatorFactory.class);
>>>>>>> 55020a30
    final MetaDataFactory mockMetaDataFactory = Mockito.mock(MetaDataFactory.class);

    final BaseWroManagerFactory managerFactroy = new BaseWroManagerFactory();
    managerFactroy.setNamingStrategy(mockNamingStrategy);
    managerFactroy.setProcessorsFactory(mockProcessorsFactory);
    managerFactroy.setLocatorFactory(mockLocatorFactory);
    managerFactroy.setMetaDataFactory(mockMetaDataFactory);

    final Injector injector = InjectorBuilder.create(managerFactroy).build();
    assertNotNull(injector);

    final Sample sample = new Sample();
    injector.inject(sample);
    assertNotNull(sample.preProcessorExecutor);

    sample.namingStrategy.rename("", WroUtil.EMPTY_STREAM);
    verify(mockNamingStrategy).rename("", WroUtil.EMPTY_STREAM);

    sample.processorsFactory.getPostProcessors();
    verify(mockProcessorsFactory).getPostProcessors();

    sample.resourceLocatorFactory.getLocator("");
    verify(mockLocatorFactory).getLocator("");

    sample.metaDataFactory.create();
    verify(mockMetaDataFactory).create();

    assertSame(mockProcessorsFactory, AbstractDecorator.getOriginalDecoratedObject(sample.processorsFactory));
    assertSame(mockLocatorFactory, AbstractDecorator.getOriginalDecoratedObject(sample.resourceLocatorFactory));

    assertNotNull(sample.callbackRegistry);
    assertSame(injector, sample.injector);
    assertNotNull(sample.groupsProcessor);
    assertNotNull(sample.modelFactory);
    assertNotNull(sample.groupExtractor);
    assertNotNull(sample.cacheStrategy);
    assertNotNull(sample.hashBuilder);
    assertNotNull(sample.readOnlyContext);
<<<<<<< HEAD
    org.junit.Assert.assertNotNull(sample.metaDataFactory);
=======
    assertNotNull(sample.metaDataFactory);
    assertNotNull(sample.cacheKeyFactory);
    assertNotNull(sample.bundleProcessor);
>>>>>>> 55020a30
  }

  @Test(expected = IOException.class)
  public void shouldInjectEachLocatorProvidedByLocatorFactory()
      throws Exception {
    final ResourceLocatorFactory resourceLocatorFactory = new DefaultResourceLocatorFactory();
    final WroManagerFactory managerFactory = new BaseWroManagerFactory().setLocatorFactory(resourceLocatorFactory);
    final Injector injector = InjectorBuilder.create(managerFactory).build();

    final Sample sample = new Sample();
    injector.inject(sample);
    // this will throw NullPointerException if the uriLocator is not injected.
    sample.resourceLocatorFactory.getLocator("/path/to/servletContext/resource.js").getInputStream();
  }

  @After
  public void tearDown() {
    Context.unset();
  }

  private static class Sample {
    @Inject
    ResourceLocatorFactory resourceLocatorFactory;
    @Inject
    ProcessorsFactory processorsFactory;
    @Inject
    NamingStrategy namingStrategy;
    @Inject
    PreProcessorExecutor preProcessorExecutor;
    @Inject
    LifecycleCallbackRegistry callbackRegistry;
    @Inject
    Injector injector;
    @Inject
    GroupsProcessor groupsProcessor;
    @Inject
    WroModelFactory modelFactory;
    @Inject
    GroupExtractor groupExtractor;
    @Inject
    CacheStrategy<?, ?> cacheStrategy;
    @Inject
    HashStrategy hashBuilder;
    @Inject
    ReadOnlyContext readOnlyContext;
    @Inject
    MetaDataFactory metaDataFactory;
    @Inject
    CacheKeyFactory cacheKeyFactory;
    @Inject
    ResourceBundleProcessor bundleProcessor;
  }
}<|MERGE_RESOLUTION|>--- conflicted
+++ resolved
@@ -3,14 +3,9 @@
  */
 package ro.isdc.wro.model.group.processor;
 
-<<<<<<< HEAD
 import static org.junit.Assert.assertNotNull;
 import static org.junit.Assert.assertSame;
-=======
-import static junit.framework.Assert.assertNotNull;
-import static junit.framework.Assert.assertSame;
 import static org.mockito.Mockito.mock;
->>>>>>> 55020a30
 import static org.mockito.Mockito.verify;
 import static org.mockito.Mockito.when;
 import static org.mockito.MockitoAnnotations.initMocks;
@@ -125,15 +120,9 @@
 
   @Test
   public void shouldBuildValidInjectorWithFewFieldsSet() throws Exception {
-<<<<<<< HEAD
-    final NamingStrategy mockNamingStrategy = Mockito.mock(NamingStrategy.class);
-    final ProcessorsFactory mockProcessorsFactory = Mockito.mock(ProcessorsFactory.class);
-    final ResourceLocatorFactory mockLocatorFactory = Mockito.mock(ResourceLocatorFactory.class);
-=======
     final NamingStrategy mockNamingStrategy = mock(NamingStrategy.class);
     final ProcessorsFactory mockProcessorsFactory = mock(ProcessorsFactory.class);
-    final UriLocatorFactory mockLocatorFactory = mock(UriLocatorFactory.class);
->>>>>>> 55020a30
+    final ResourceLocatorFactory mockLocatorFactory = mock(ResourceLocatorFactory.class);
     final MetaDataFactory mockMetaDataFactory = Mockito.mock(MetaDataFactory.class);
 
     final BaseWroManagerFactory managerFactroy = new BaseWroManagerFactory();
@@ -172,13 +161,9 @@
     assertNotNull(sample.cacheStrategy);
     assertNotNull(sample.hashBuilder);
     assertNotNull(sample.readOnlyContext);
-<<<<<<< HEAD
-    org.junit.Assert.assertNotNull(sample.metaDataFactory);
-=======
     assertNotNull(sample.metaDataFactory);
     assertNotNull(sample.cacheKeyFactory);
     assertNotNull(sample.bundleProcessor);
->>>>>>> 55020a30
   }
 
   @Test(expected = IOException.class)
