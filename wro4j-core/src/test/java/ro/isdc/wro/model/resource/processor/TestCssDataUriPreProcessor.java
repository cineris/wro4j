--- conflicted
+++ resolved
@@ -1,4 +1,3 @@
-<<<<<<< HEAD
 /*
  * Copyright (c) 2010. All rights reserved.
  */
@@ -40,18 +39,18 @@
 public class TestCssDataUriPreProcessor {
   private final String PROXY_RESOURCE_PATH = "classpath:ro/isdc/wro/model/resource/processor/dataUri/proxyImage/";
   private ResourceProcessor processor;
-  
+
   protected DataUriGenerator createMockDataUriGenerator() {
     try {
-      DataUriGenerator uriGenerator = Mockito.mock(DataUriGenerator.class);
+      final DataUriGenerator uriGenerator = Mockito.mock(DataUriGenerator.class);
       Mockito.when(uriGenerator.generateDataURI(Mockito.any(InputStream.class), Mockito.anyString())).thenReturn(
           "data:image/png;base64,iVBORw0KG");
       return uriGenerator;
-    } catch (Exception e) {
+    } catch (final Exception e) {
       throw new RuntimeException("Cannot create DataUriGenerator mock", e);
     }
   }
-  
+
   @Before
   public void init()
       throws Exception {
@@ -64,7 +63,7 @@
     };
     initProcessor(processor);
   }
-  
+
   final void initProcessor(final ResourceProcessor processor) {
     final BaseWroManagerFactory factory = new BaseWroManagerFactory();
     factory.setLocatorFactory(createLocatorFactory());
@@ -93,139 +92,8 @@
             }
           }
         };
-      }
+        }
     };
-    return locatorFactory;
-  }
-  
-  @Test
-  public void shouldTransformResourcesFromFolder()
-      throws Exception {
-    final URL url = getClass().getResource("dataUri");
-    
-    final File testFolder = new File(url.getFile(), "test");
-    final File expectedFolder = new File(url.getFile(), "expected");
-    WroTestUtils.compareFromDifferentFoldersByExtension(testFolder, expectedFolder, "css", processor);
-  }
-  
-  @Test
-  public void shouldTransformLargeResources()
-      throws Exception {
-    processor = new CssDataUriPreProcessor();
-    initProcessor(processor);
-    
-    final URL url = getClass().getResource("dataUri");
-    
-    final File testFolder = new File(url.getFile(), "test");
-    final File expectedFolder = new File(url.getFile(), "expectedLarge");
-    WroTestUtils.compareFromDifferentFoldersByExtension(testFolder, expectedFolder, "css", processor);
-  }
-  
-  @Test
-  public void shouldSupportOnlyCssResources() {
-    WroTestUtils.assertProcessorSupportResourceTypes(processor, ResourceType.CSS);
-  }
-}
-=======
-/*
- * Copyright (c) 2010. All rights reserved.
- */
-package ro.isdc.wro.model.resource.processor;
-
-import java.io.File;
-import java.io.IOException;
-import java.io.InputStream;
-import java.net.URL;
-
-import org.junit.Before;
-import org.junit.Test;
-import org.mockito.Mockito;
-
-import ro.isdc.wro.config.Context;
-import ro.isdc.wro.manager.factory.BaseWroManagerFactory;
-import ro.isdc.wro.model.group.processor.Injector;
-import ro.isdc.wro.model.group.processor.InjectorBuilder;
-import ro.isdc.wro.model.resource.ResourceType;
-import ro.isdc.wro.model.resource.locator.ClasspathUriLocator;
-import ro.isdc.wro.model.resource.locator.ServletContextUriLocator;
-import ro.isdc.wro.model.resource.locator.UrlUriLocator;
-import ro.isdc.wro.model.resource.locator.factory.SimpleUriLocatorFactory;
-import ro.isdc.wro.model.resource.locator.factory.UriLocatorFactory;
-import ro.isdc.wro.model.resource.processor.factory.SimpleProcessorsFactory;
-import ro.isdc.wro.model.resource.processor.impl.css.CssDataUriPreProcessor;
-import ro.isdc.wro.model.resource.processor.support.DataUriGenerator;
-import ro.isdc.wro.util.WroTestUtils;
-
-
-/**
- * Test for {@link CssDataUriPreProcessor} class.
- *
- * @author Alex Objelean
- * @created Created on Mat 09, 2010
- */
-public class TestCssDataUriPreProcessor {
-  private final String PROXY_RESOURCE_PATH = "classpath:ro/isdc/wro/model/resource/processor/dataUri/proxyImage/";
-  private ResourcePreProcessor processor;
-
-  protected DataUriGenerator createMockDataUriGenerator() {
-    try {
-      final DataUriGenerator uriGenerator = Mockito.mock(DataUriGenerator.class);
-      Mockito.when(uriGenerator.generateDataURI(Mockito.any(InputStream.class), Mockito.anyString())).thenReturn(
-          "data:image/png;base64,iVBORw0KG");
-      return uriGenerator;
-    } catch (final Exception e) {
-      throw new RuntimeException("Cannot create DataUriGenerator mock", e);
-    }
-  }
-
-  @Before
-  public void init()
-      throws Exception {
-    Context.set(Context.standaloneContext());
-    processor = new CssDataUriPreProcessor() {
-      @Override
-      protected DataUriGenerator getDataUriGenerator() {
-        return createMockDataUriGenerator();
-      }
-    };
-    initProcessor(processor);
-  }
-
-  final void initProcessor(final ResourcePreProcessor processor) {
-    final BaseWroManagerFactory factory = new BaseWroManagerFactory();
-    factory.setUriLocatorFactory(createLocatorFactory());
-    factory.setProcessorsFactory(new SimpleProcessorsFactory().addPreProcessor(processor));
-    final Injector injector = InjectorBuilder.create(factory).build();
-    injector.inject(processor);
-  }
-
-  /**
-   * @return a locator factory which handles absolute url locations and failed servletContext relative url's by serving
-   *         proxy resources from classpath. This is useful to make test pass without internet connection.
-   */
-  private UriLocatorFactory createLocatorFactory() {
-    final UriLocatorFactory locatorFactory = new SimpleUriLocatorFactory().addLocator(
-        new ServletContextUriLocator() {
-          @Override
-          public InputStream locate(final String uri)
-              throws IOException {
-            try {
-              return super.locate(uri);
-            } catch (final Exception e) {
-              return new ClasspathUriLocator().locate(PROXY_RESOURCE_PATH + "test1.png");
-            }
-          }
-        }).addLocator(new UrlUriLocator() {
-      @Override
-      public InputStream locate(final String uri)
-          throws IOException {
-        // avoid external connections
-        if (uri.startsWith("http")) {
-          return new ClasspathUriLocator().locate(PROXY_RESOURCE_PATH + "test2.png");
-        }
-        return super.locate(uri);
-      }
-    });
     return locatorFactory;
   }
 
@@ -238,7 +106,7 @@
     final File expectedFolder = new File(url.getFile(), "expected");
     WroTestUtils.compareFromDifferentFoldersByExtension(testFolder, expectedFolder, "css", processor);
   }
-
+  
   @Test
   public void shouldTransformLargeResources()
       throws Exception {
@@ -246,15 +114,14 @@
     initProcessor(processor);
 
     final URL url = getClass().getResource("dataUri");
-
+    
     final File testFolder = new File(url.getFile(), "test");
     final File expectedFolder = new File(url.getFile(), "expectedLarge");
     WroTestUtils.compareFromDifferentFoldersByExtension(testFolder, expectedFolder, "css", processor);
   }
-
+  
   @Test
   public void shouldSupportOnlyCssResources() {
     WroTestUtils.assertProcessorSupportResourceTypes(processor, ResourceType.CSS);
   }
-}
->>>>>>> c120aca9
+}