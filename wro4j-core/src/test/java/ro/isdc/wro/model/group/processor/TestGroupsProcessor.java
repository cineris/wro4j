--- conflicted
+++ resolved
@@ -100,23 +100,17 @@
     final Group group = new Group(groupName).addResource(Resource.create("1.js")).addResource(Resource.create("2.js"));
     final WroModelFactory modelFactory = WroTestUtils.simpleModelFactory(new WroModel().addGroup(group));
     // the locator which returns the name of the resource as its content
-<<<<<<< HEAD
-    final ResourceLocatorFactory locatorFactory = new AbstractResourceLocatorFactory() {
-      public ResourceLocator getLocator(final String uri) {
-        return new AbstractResourceLocator() {
-          public InputStream getInputStream()
-              throws IOException {
-            return new ByteArrayInputStream(uri.getBytes());
-          }
+    final ResourceLocatorFactory locatorFactory = new AbstractResourceLocatorFactory() {
+      public ResourceLocator getLocator(final String uri) {
+        return new AbstractResourceLocator() {
+          public InputStream getInputStream()
+          throws IOException {
+        return new ByteArrayInputStream(uri.getBytes());
+      }
         };
-=======
-    final UriLocatorFactory locatorFactory = new SimpleUriLocatorFactory().addLocator(new UriLocator() {
-      public boolean accept(final String uri) {
-        return true;
->>>>>>> c120aca9
       }
     };
-    
+
     final ResourceProcessor failingPreProcessor = new ResourceProcessor() {
       public void process(final Resource resource, final Reader reader, final Writer writer)
           throws IOException {
@@ -161,4 +155,4 @@
     victim.process(new CacheKey("g1", ResourceType.JS, true));
     verify(cssMinProcessor).process(Mockito.any(Resource.class), Mockito.any(Reader.class), Mockito.any(Writer.class));
   }
-}
+}