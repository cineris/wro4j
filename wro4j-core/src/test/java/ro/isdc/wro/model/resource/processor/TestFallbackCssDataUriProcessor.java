/*
 * Copyright (c) 2010. All rights reserved.
 */
package ro.isdc.wro.model.resource.processor;

import java.io.File;
import java.net.URL;

import org.junit.Before;
import org.junit.Test;

import ro.isdc.wro.config.Context;
import ro.isdc.wro.model.resource.ResourceType;
import ro.isdc.wro.model.resource.processor.impl.css.CssDataUriPreProcessor;
import ro.isdc.wro.model.resource.processor.impl.css.FallbackCssDataUriProcessor;
import ro.isdc.wro.model.resource.processor.support.DataUriGenerator;
import ro.isdc.wro.util.WroTestUtils;


/**
 * Test for {@link CssDataUriPreProcessor} class.
 *
 * @author Alex Objelean
 * @created Created on Mat 09, 2010
 */
<<<<<<< HEAD
public class TestFallbackCssDataUriProcessor {
  private ResourceProcessor processor;
=======
public class TestFallbackCssDataUriProcessor
    extends TestCssDataUriPreProcessor {
  private ResourcePreProcessor processor;
>>>>>>> b0e0a138

  @Override
  @Before
  public void init() {
    Context.set(Context.standaloneContext());
    processor = new FallbackCssDataUriProcessor() {
      @Override
      protected DataUriGenerator getDataUriGenerator() {
        return createMockDataUriGenerator();
      }
    };
    //find a way to use a custom uriLocator
    initProcessor(processor);
  }

  @Override
  @Test
  public void shouldTransformResourcesFromFolder()
      throws Exception {
    final URL url = getClass().getResource("dataUri");

    final File testFolder = new File(url.getFile(), "test");
    final File expectedFolder = new File(url.getFile(), "expectedFallback");
    WroTestUtils.compareFromDifferentFoldersByExtension(testFolder, expectedFolder, "css", processor);
  }
  
  @Override
  @Test
  public void shouldTransformLargeResources()
      throws Exception {
    processor = new CssDataUriPreProcessor();
    initProcessor(processor);
    
    final URL url = getClass().getResource("dataUri");
    
    final File testFolder = new File(url.getFile(), "test");
    final File expectedFolder = new File(url.getFile(), "expectedFallbackLarge");
    WroTestUtils.compareFromDifferentFoldersByExtension(testFolder, expectedFolder, "css", processor);
  }
  
  @Override
  @Test
  public void shouldSupportOnlyCssResources() {
    WroTestUtils.assertProcessorSupportResourceTypes(processor, ResourceType.CSS);
  }
}
<|MERGE_RESOLUTION|>--- conflicted
+++ resolved
@@ -23,14 +23,9 @@
  * @author Alex Objelean
  * @created Created on Mat 09, 2010
  */
-<<<<<<< HEAD
-public class TestFallbackCssDataUriProcessor {
-  private ResourceProcessor processor;
-=======
 public class TestFallbackCssDataUriProcessor
     extends TestCssDataUriPreProcessor {
-  private ResourcePreProcessor processor;
->>>>>>> b0e0a138
+  private ResourceProcessor processor;
 
   @Override
   @Before
@@ -76,4 +71,4 @@
   public void shouldSupportOnlyCssResources() {
     WroTestUtils.assertProcessorSupportResourceTypes(processor, ResourceType.CSS);
   }
-}
+}