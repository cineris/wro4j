--- conflicted
+++ resolved
@@ -3,10 +3,6 @@
  */
 package ro.isdc.wro.model.factory;
 
-<<<<<<< HEAD
-=======
-import java.io.InputStream;
->>>>>>> 211e6c7a
 import java.util.List;
 
 import junit.framework.Assert;
@@ -16,11 +12,7 @@
 import org.junit.Test;
 import org.slf4j.Logger;
 import org.slf4j.LoggerFactory;
-<<<<<<< HEAD
 import org.xml.sax.SAXException;
-=======
-import org.xml.sax.SAXParseException;
->>>>>>> 211e6c7a
 
 import ro.isdc.wro.WroRuntimeException;
 import ro.isdc.wro.config.Context;
@@ -29,13 +21,10 @@
 import ro.isdc.wro.model.group.RecursiveGroupDefinitionException;
 import ro.isdc.wro.model.group.processor.Injector;
 import ro.isdc.wro.model.resource.Resource;
-<<<<<<< HEAD
 import ro.isdc.wro.model.resource.locator.ResourceLocator;
+import ro.isdc.wro.model.resource.locator.factory.DefaultResourceLocatorFactory;
 import ro.isdc.wro.model.resource.locator.support.UrlResourceLocator;
-=======
-import ro.isdc.wro.model.resource.locator.factory.DefaultUriLocatorFactory;
 import ro.isdc.wro.model.resource.processor.factory.DefaultProcesorsFactory;
->>>>>>> 211e6c7a
 
 /**
  * TestXmlModelFactory.
@@ -54,7 +43,7 @@
     Context.set(context);
     context.getConfig().setCacheUpdatePeriod(0);
     context.getConfig().setModelUpdatePeriod(0);
-    injector = new Injector(new DefaultUriLocatorFactory(), new DefaultProcesorsFactory());
+    injector = new Injector(DefaultResourceLocatorFactory.contextAwareFactory(), new DefaultProcesorsFactory());
   }
 
   @After
@@ -183,16 +172,12 @@
     factory.create();
   }
 
-<<<<<<< HEAD
 
   /**
    * When a wildcard uri is used to import wro.xml, the resulted xml to parse won't be valid, because it will contain
    * merged content.
    */
   @Test(expected=SAXException.class)
-=======
-  @Test(expected=SAXParseException.class)
->>>>>>> 211e6c7a
   public void testWildcardImports() throws Throwable {
     try {
       factory = new XmlModelFactory() {
