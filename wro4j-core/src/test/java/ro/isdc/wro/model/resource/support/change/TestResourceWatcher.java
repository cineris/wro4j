--- conflicted
+++ resolved
@@ -66,43 +66,16 @@
       throws Exception {
     initMocks(this);
     Context.set(Context.standaloneContext());
-<<<<<<< HEAD
     victim = new ResourceWatcher();
     when(mockLocatorFactory.getLocator(Mockito.anyString())).thenReturn(mockLocator);
     when(mockLocatorFactory.locate(Mockito.anyString())).thenReturn(WroUtil.EMPTY_STREAM);
     when(mockLocator.getInputStream()).thenReturn(WroUtil.EMPTY_STREAM);
 
-    createInjector().inject(victim);
-  }
-
-  public Injector createInjector()
-      throws Exception {
-=======
-    // spy the interface instead of WroTestUtils.createResourceMockingLocator() because of mockito bug which was
-    // reported on their mailing list.
-    mockLocator = Mockito.spy(new UriLocator() {
-      public InputStream locate(final String uri)
-          throws IOException {
-        return new ByteArrayInputStream(uri.getBytes());
-      }
-
-      public boolean accept(final String uri) {
-        return true;
-      }
-    });
-
-    victim = new ResourceWatcher();
-    createDefaultInjector().inject(victim);
-  }
-
-  public Injector createDefaultInjector() {
-    final UriLocatorFactory locatorFactory = new AbstractUriLocatorFactory() {
-      public UriLocator getInstance(final String uri) {
-        return mockLocator;
-      }
-    };
-
->>>>>>> 8abd2558
+    createDefaultInjector().inject(victim);
+  }
+
+  public Injector createDefaultInjector()
+      throws Exception {
     final WroModel model = new WroModel().addGroup(new Group(GROUP_NAME).addResource(Resource.create(RESOURCE_URI)));
     model.addGroup(new Group(GROUP_2).addResource(Resource.create(RESOURCE_FIRST)).addResource(
         Resource.create("/path/2.js")));
@@ -187,8 +160,7 @@
         groupChanged.set(true);
       }
     };
-<<<<<<< HEAD
-    createInjector().inject(victim);
+    createDefaultInjector().inject(victim);
     when(mockLocator.getInputStream()).then(answerWithContent(String.format("@import url(%s)", importResourceUri)));
 
     final ResourceLocator mockImportedResourceLocator = mock(ResourceLocator.class);
@@ -196,11 +168,6 @@
 
     when(mockLocatorFactory.getLocator(Mockito.eq("/" + RESOURCE_URI))).thenReturn(mockLocator);
     when(mockLocatorFactory.getLocator(Mockito.eq("/" + importResourceUri))).thenReturn(mockImportedResourceLocator);
-=======
-    createDefaultInjector().inject(victim);
-    when(mockLocator.locate(Mockito.anyString())).thenAnswer(answerWithContent("initial"));
-    when(mockLocator.locate("/" + Mockito.eq(RESOURCE_URI))).thenAnswer(answerWithContent(String.format("@import url(%s)", importResourceUri)));
->>>>>>> 8abd2558
 
     victim.check(cacheEntry);
 
@@ -233,7 +200,7 @@
     //first check will always detect changes.
     victim.check(cacheEntry2);
 
-    when(mockLocator.locate(RESOURCE_FIRST)).thenAnswer(answerWithContent("changed"));
+    Mockito.when(mockLocatorFactory.locate(RESOURCE_FIRST)).then(answerWithContent("different"));
 
     victim.check(cacheEntry2);
     assertTrue(groupChanged.get());
