/*
 * Copyright (c) 2009. All rights reserved.
 */
package ro.isdc.wro.model.resource.processor;

import static junit.framework.Assert.assertEquals;
import static org.junit.Assert.assertTrue;

import java.io.File;
import java.io.IOException;
import java.io.Reader;
import java.io.StringReader;
import java.io.StringWriter;
import java.net.URL;
import java.util.List;
import java.util.Random;
import java.util.concurrent.Callable;
import java.util.concurrent.atomic.AtomicBoolean;
import java.util.concurrent.atomic.AtomicInteger;

import org.junit.Before;
import org.junit.Test;

import ro.isdc.wro.WroRuntimeException;
import ro.isdc.wro.config.Context;
import ro.isdc.wro.config.jmx.WroConfiguration;
import ro.isdc.wro.config.support.ContextPropagatingCallable;
import ro.isdc.wro.model.resource.Resource;
import ro.isdc.wro.model.resource.ResourceType;
import ro.isdc.wro.model.resource.processor.impl.css.CssImportPreProcessor;
import ro.isdc.wro.util.WroTestUtils;


/**
 * Test for css import processor.
 *
 * @author Alex Objelean
 */
public class TestCssImportPreProcessor {
<<<<<<< HEAD
  private ResourceProcessor processor;
=======
  private ResourcePreProcessor victim;
>>>>>>> e4cb968b

  @Before
  public void setUp() {
    final WroConfiguration config = new WroConfiguration();
    config.setIgnoreFailingProcessor(true);
    Context.set(Context.standaloneContext(), config);
    victim = new CssImportPreProcessor();
    WroTestUtils.initProcessor(victim);
  }

  @Test
  public void testFromFolder()
      throws Exception {
    Context.get().getConfig().setIgnoreMissingResources(false);
    final URL url = getClass().getResource("cssImport");

    final File testFolder = new File(url.getFile(), "test");
    final File expectedFolder = new File(url.getFile(), "expected");
    WroTestUtils.compareFromDifferentFoldersByExtension(testFolder, expectedFolder, "css", victim);
  }

  @Test
  public void shouldSupportCorrectResourceTypes() {
    WroTestUtils.assertProcessorSupportResourceTypes(victim, ResourceType.CSS);
  }

  @Test
  public void shouldNotFailWhenInvalidResourceIsFound() throws Exception {
    processInvalidImport();
  }

  @Test(expected = IOException.class)
  public void shouldFailWhenInvalidResourceIsFound() throws Exception {
    Context.get().getConfig().setIgnoreMissingResources(false);
    processInvalidImport();
  }

  private void processInvalidImport()
      throws IOException {
    final Resource resource = Resource.create("someResource.css");
    final Reader reader = new StringReader("@import('/path/to/invalid.css');");
    victim.process(resource, reader, new StringWriter());
  }

  @Test
  public void shouldInvokeImportDetected()
      throws IOException {
    final AtomicInteger times = new AtomicInteger();
    victim = new CssImportPreProcessor() {
      @Override
      protected void onImportDetected(final String foundImportUri) {
        times.incrementAndGet();
      }
    };
    WroTestUtils.initProcessor(victim);
    final Resource resource = Resource.create("someResource.css");
    final Reader reader = new StringReader("@import('/path/to/invalid.css');");
    victim.process(resource, reader, new StringWriter());
    assertEquals(1, times.get());
  }

  @Test
  public void shouldCorrectlyDetectImportWithDoubleQuotes()
      throws Exception {
    assertImportDetected("@import(\"child/style.css\");", "/css/child/style.css");
  }

  @Test
  public void shouldCorrectlyDetectImport()
      throws Exception {
    assertImportDetected("@import(child/style.css);", "/css/child/style.css");
  }

  @Test
  public void shouldCorrectlyDetectImportWithSimpleQuotes()
      throws Exception {
    assertImportDetected("@import('child/style.css');", "/css/child/style.css");
  }

  void assertImportDetected(final String content, final String expected)
      throws IOException {
    final AtomicBoolean found = new AtomicBoolean();
    victim = new CssImportPreProcessor() {
      @Override
      protected void onImportDetected(final String foundImportUri) {
        assertEquals(expected, foundImportUri);
        found.set(true);
      }
      @Override
      protected String doTransform(final String cssContent, final List<Resource> foundImports)
          throws IOException {
        return "";
      }
    };
    WroTestUtils.initProcessor(victim);
    victim.process(Resource.create("/css/parent.css"), new StringReader(content), new StringWriter());
    assertTrue(found.get());
  }

  /**
   * Fixes <a href="http://code.google.com/p/wro4j/issues/detail?id=505">CssImport processor recursion detection is not
   * thread-safe</a> issue.
   */
  @Test
  public void shouldNotComplainAboutRecursiveImportWhenRunningConcurrently() throws Exception {
    victim = new CssImportPreProcessor() {
      @Override
      protected void onRecursiveImportDetected() {
        throw new WroRuntimeException("Recursion detected");
      }
    };
    WroTestUtils.initProcessor(victim);
    WroTestUtils.runConcurrently(new ContextPropagatingCallable<Void>(new Callable<Void>() {
      public Void call()
          throws Exception {
        final Reader reader = new StringReader("@import('/path/to/imported');");
        final Resource resource1 = Resource.create("resource1.css");
        final Resource resource2 = Resource.create("resource2.css");
        if (new Random().nextBoolean()) {
          victim.process(resource1, reader, new StringWriter());
        } else {
          victim.process(resource2, reader, new StringWriter());
        }
        return null;
      }
    }));
  }
}
<|MERGE_RESOLUTION|>--- conflicted
+++ resolved
@@ -1,172 +1,168 @@
-/*
- * Copyright (c) 2009. All rights reserved.
- */
-package ro.isdc.wro.model.resource.processor;
-
-import static junit.framework.Assert.assertEquals;
-import static org.junit.Assert.assertTrue;
-
-import java.io.File;
-import java.io.IOException;
-import java.io.Reader;
-import java.io.StringReader;
-import java.io.StringWriter;
-import java.net.URL;
-import java.util.List;
-import java.util.Random;
-import java.util.concurrent.Callable;
-import java.util.concurrent.atomic.AtomicBoolean;
-import java.util.concurrent.atomic.AtomicInteger;
-
-import org.junit.Before;
-import org.junit.Test;
-
-import ro.isdc.wro.WroRuntimeException;
-import ro.isdc.wro.config.Context;
-import ro.isdc.wro.config.jmx.WroConfiguration;
-import ro.isdc.wro.config.support.ContextPropagatingCallable;
-import ro.isdc.wro.model.resource.Resource;
-import ro.isdc.wro.model.resource.ResourceType;
-import ro.isdc.wro.model.resource.processor.impl.css.CssImportPreProcessor;
-import ro.isdc.wro.util.WroTestUtils;
-
-
-/**
- * Test for css import processor.
- *
- * @author Alex Objelean
- */
-public class TestCssImportPreProcessor {
-<<<<<<< HEAD
-  private ResourceProcessor processor;
-=======
-  private ResourcePreProcessor victim;
->>>>>>> e4cb968b
-
-  @Before
-  public void setUp() {
-    final WroConfiguration config = new WroConfiguration();
-    config.setIgnoreFailingProcessor(true);
-    Context.set(Context.standaloneContext(), config);
-    victim = new CssImportPreProcessor();
-    WroTestUtils.initProcessor(victim);
-  }
-
-  @Test
-  public void testFromFolder()
-      throws Exception {
-    Context.get().getConfig().setIgnoreMissingResources(false);
-    final URL url = getClass().getResource("cssImport");
-
-    final File testFolder = new File(url.getFile(), "test");
-    final File expectedFolder = new File(url.getFile(), "expected");
-    WroTestUtils.compareFromDifferentFoldersByExtension(testFolder, expectedFolder, "css", victim);
-  }
-
-  @Test
-  public void shouldSupportCorrectResourceTypes() {
-    WroTestUtils.assertProcessorSupportResourceTypes(victim, ResourceType.CSS);
-  }
-
-  @Test
-  public void shouldNotFailWhenInvalidResourceIsFound() throws Exception {
-    processInvalidImport();
-  }
-
-  @Test(expected = IOException.class)
-  public void shouldFailWhenInvalidResourceIsFound() throws Exception {
-    Context.get().getConfig().setIgnoreMissingResources(false);
-    processInvalidImport();
-  }
-
-  private void processInvalidImport()
-      throws IOException {
-    final Resource resource = Resource.create("someResource.css");
-    final Reader reader = new StringReader("@import('/path/to/invalid.css');");
-    victim.process(resource, reader, new StringWriter());
-  }
-
-  @Test
-  public void shouldInvokeImportDetected()
-      throws IOException {
-    final AtomicInteger times = new AtomicInteger();
-    victim = new CssImportPreProcessor() {
-      @Override
-      protected void onImportDetected(final String foundImportUri) {
-        times.incrementAndGet();
-      }
-    };
-    WroTestUtils.initProcessor(victim);
-    final Resource resource = Resource.create("someResource.css");
-    final Reader reader = new StringReader("@import('/path/to/invalid.css');");
-    victim.process(resource, reader, new StringWriter());
-    assertEquals(1, times.get());
-  }
-
-  @Test
-  public void shouldCorrectlyDetectImportWithDoubleQuotes()
-      throws Exception {
-    assertImportDetected("@import(\"child/style.css\");", "/css/child/style.css");
-  }
-
-  @Test
-  public void shouldCorrectlyDetectImport()
-      throws Exception {
-    assertImportDetected("@import(child/style.css);", "/css/child/style.css");
-  }
-
-  @Test
-  public void shouldCorrectlyDetectImportWithSimpleQuotes()
-      throws Exception {
-    assertImportDetected("@import('child/style.css');", "/css/child/style.css");
-  }
-
-  void assertImportDetected(final String content, final String expected)
-      throws IOException {
-    final AtomicBoolean found = new AtomicBoolean();
-    victim = new CssImportPreProcessor() {
-      @Override
-      protected void onImportDetected(final String foundImportUri) {
-        assertEquals(expected, foundImportUri);
-        found.set(true);
-      }
-      @Override
-      protected String doTransform(final String cssContent, final List<Resource> foundImports)
-          throws IOException {
-        return "";
-      }
-    };
-    WroTestUtils.initProcessor(victim);
-    victim.process(Resource.create("/css/parent.css"), new StringReader(content), new StringWriter());
-    assertTrue(found.get());
-  }
-
-  /**
-   * Fixes <a href="http://code.google.com/p/wro4j/issues/detail?id=505">CssImport processor recursion detection is not
-   * thread-safe</a> issue.
-   */
-  @Test
-  public void shouldNotComplainAboutRecursiveImportWhenRunningConcurrently() throws Exception {
-    victim = new CssImportPreProcessor() {
-      @Override
-      protected void onRecursiveImportDetected() {
-        throw new WroRuntimeException("Recursion detected");
-      }
-    };
-    WroTestUtils.initProcessor(victim);
-    WroTestUtils.runConcurrently(new ContextPropagatingCallable<Void>(new Callable<Void>() {
-      public Void call()
-          throws Exception {
-        final Reader reader = new StringReader("@import('/path/to/imported');");
-        final Resource resource1 = Resource.create("resource1.css");
-        final Resource resource2 = Resource.create("resource2.css");
-        if (new Random().nextBoolean()) {
-          victim.process(resource1, reader, new StringWriter());
-        } else {
-          victim.process(resource2, reader, new StringWriter());
-        }
-        return null;
-      }
-    }));
-  }
-}
+/*
+ * Copyright (c) 2009. All rights reserved.
+ */
+package ro.isdc.wro.model.resource.processor;
+
+import static junit.framework.Assert.assertEquals;
+import static org.junit.Assert.assertTrue;
+
+import java.io.File;
+import java.io.IOException;
+import java.io.Reader;
+import java.io.StringReader;
+import java.io.StringWriter;
+import java.net.URL;
+import java.util.List;
+import java.util.Random;
+import java.util.concurrent.Callable;
+import java.util.concurrent.atomic.AtomicBoolean;
+import java.util.concurrent.atomic.AtomicInteger;
+
+import org.junit.Before;
+import org.junit.Test;
+
+import ro.isdc.wro.WroRuntimeException;
+import ro.isdc.wro.config.Context;
+import ro.isdc.wro.config.jmx.WroConfiguration;
+import ro.isdc.wro.config.support.ContextPropagatingCallable;
+import ro.isdc.wro.model.resource.Resource;
+import ro.isdc.wro.model.resource.ResourceType;
+import ro.isdc.wro.model.resource.processor.impl.css.CssImportPreProcessor;
+import ro.isdc.wro.util.WroTestUtils;
+
+
+/**
+ * Test for css import processor.
+ *
+ * @author Alex Objelean
+ */
+public class TestCssImportPreProcessor {
+  private ResourceProcessor victim;
+
+  @Before
+  public void setUp() {
+    final WroConfiguration config = new WroConfiguration();
+    config.setIgnoreFailingProcessor(true);
+    Context.set(Context.standaloneContext(), config);
+    victim = new CssImportPreProcessor();
+    WroTestUtils.initProcessor(victim);
+  }
+
+  @Test
+  public void testFromFolder()
+      throws Exception {
+    Context.get().getConfig().setIgnoreMissingResources(false);
+    final URL url = getClass().getResource("cssImport");
+
+    final File testFolder = new File(url.getFile(), "test");
+    final File expectedFolder = new File(url.getFile(), "expected");
+    WroTestUtils.compareFromDifferentFoldersByExtension(testFolder, expectedFolder, "css", victim);
+  }
+
+  @Test
+  public void shouldSupportCorrectResourceTypes() {
+    WroTestUtils.assertProcessorSupportResourceTypes(victim, ResourceType.CSS);
+  }
+
+  @Test
+  public void shouldNotFailWhenInvalidResourceIsFound() throws Exception {
+    processInvalidImport();
+  }
+
+  @Test(expected = IOException.class)
+  public void shouldFailWhenInvalidResourceIsFound() throws Exception {
+    Context.get().getConfig().setIgnoreMissingResources(false);
+    processInvalidImport();
+  }
+
+  private void processInvalidImport()
+      throws IOException {
+    final Resource resource = Resource.create("someResource.css");
+    final Reader reader = new StringReader("@import('/path/to/invalid.css');");
+    victim.process(resource, reader, new StringWriter());
+  }
+
+  @Test
+  public void shouldInvokeImportDetected()
+      throws IOException {
+    final AtomicInteger times = new AtomicInteger();
+    victim = new CssImportPreProcessor() {
+      @Override
+      protected void onImportDetected(final String foundImportUri) {
+        times.incrementAndGet();
+      }
+    };
+    WroTestUtils.initProcessor(victim);
+    final Resource resource = Resource.create("someResource.css");
+    final Reader reader = new StringReader("@import('/path/to/invalid.css');");
+    victim.process(resource, reader, new StringWriter());
+    assertEquals(1, times.get());
+  }
+
+  @Test
+  public void shouldCorrectlyDetectImportWithDoubleQuotes()
+      throws Exception {
+    assertImportDetected("@import(\"child/style.css\");", "/css/child/style.css");
+  }
+
+  @Test
+  public void shouldCorrectlyDetectImport()
+      throws Exception {
+    assertImportDetected("@import(child/style.css);", "/css/child/style.css");
+  }
+
+  @Test
+  public void shouldCorrectlyDetectImportWithSimpleQuotes()
+      throws Exception {
+    assertImportDetected("@import('child/style.css');", "/css/child/style.css");
+  }
+
+  void assertImportDetected(final String content, final String expected)
+      throws IOException {
+    final AtomicBoolean found = new AtomicBoolean();
+    victim = new CssImportPreProcessor() {
+      @Override
+      protected void onImportDetected(final String foundImportUri) {
+        assertEquals(expected, foundImportUri);
+        found.set(true);
+      }
+      @Override
+      protected String doTransform(final String cssContent, final List<Resource> foundImports)
+          throws IOException {
+        return "";
+      }
+    };
+    WroTestUtils.initProcessor(victim);
+    victim.process(Resource.create("/css/parent.css"), new StringReader(content), new StringWriter());
+    assertTrue(found.get());
+  }
+
+  /**
+   * Fixes <a href="http://code.google.com/p/wro4j/issues/detail?id=505">CssImport processor recursion detection is not
+   * thread-safe</a> issue.
+   */
+  @Test
+  public void shouldNotComplainAboutRecursiveImportWhenRunningConcurrently() throws Exception {
+    victim = new CssImportPreProcessor() {
+      @Override
+      protected void onRecursiveImportDetected() {
+        throw new WroRuntimeException("Recursion detected");
+      }
+    };
+    WroTestUtils.initProcessor(victim);
+    WroTestUtils.runConcurrently(new ContextPropagatingCallable<Void>(new Callable<Void>() {
+      public Void call()
+          throws Exception {
+        final Reader reader = new StringReader("@import('/path/to/imported');");
+        final Resource resource1 = Resource.create("resource1.css");
+        final Resource resource2 = Resource.create("resource2.css");
+        if (new Random().nextBoolean()) {
+          victim.process(resource1, reader, new StringWriter());
+        } else {
+          victim.process(resource2, reader, new StringWriter());
+        }
+        return null;
+      }
+    }));
+  }
+}