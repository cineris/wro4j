package ro.isdc.wro.model.resource.processor.decorator;

import static junit.framework.Assert.assertEquals;
import static junit.framework.Assert.assertTrue;
import static org.junit.Assert.assertFalse;
import static org.junit.Assert.assertNull;
import static org.mockito.Mockito.mock;
import static org.mockito.Mockito.when;

import java.io.IOException;
import java.io.Reader;
import java.io.Writer;
import java.util.Arrays;

import org.junit.Test;

import ro.isdc.wro.model.resource.Resource;
import ro.isdc.wro.model.resource.ResourceType;
import ro.isdc.wro.model.resource.SupportedResourceType;
import ro.isdc.wro.model.resource.processor.ResourceProcessor;
import ro.isdc.wro.model.resource.processor.SupportAware;
import ro.isdc.wro.model.resource.processor.impl.CommentStripperProcessor;
import ro.isdc.wro.model.resource.processor.impl.css.CssMinProcessor;
import ro.isdc.wro.model.resource.processor.impl.css.CssVariablesProcessor;
import ro.isdc.wro.model.resource.processor.impl.js.JSMinProcessor;
import ro.isdc.wro.model.resource.processor.impl.js.SemicolonAppenderPreProcessor;

/**
 * @author Alex Objelean
 */
public class TestProcessorDecorator {
  @Test(expected = NullPointerException.class)
  public void shouldNotAcceptNullProcessor() {
    new ProcessorDecorator(null);
  }

<<<<<<< HEAD
=======
  @Test(expected = IllegalArgumentException.class)
  public void shouldNotAcceptInvalidProcessor() {
    new ProcessorDecorator(new Object());
  }

>>>>>>> c470a921
  @Test
  public void shouldDecorateAProcessor() {
    new ProcessorDecorator(new ResourceProcessor() {
      public void process(final Resource resource, final Reader reader, final Writer writer)
          throws IOException {
      }
    });
  }
<<<<<<< HEAD

  @Test
  public void shouldPreserveProcessorMetadataAfterTransform() {
    final ResourceProcessor postProcessor = new JSMinProcessor();
    ProcessorDecorator decorator = new ProcessorDecorator(postProcessor);
=======

  @Test
  public void shouldCreateHelperWithPostProcessor() {
    new ProcessorDecorator(new ResourcePostProcessor() {
      public void process(final Reader reader, final Writer writer)
          throws IOException {
      }
    });
  }

  @Test
  public void shouldPreserveProcessorMetadataAfterTransform() {
    final ResourcePostProcessor postProcessor = new JSMinProcessor();
    final ProcessorDecorator decorator = new ProcessorDecorator(postProcessor);
>>>>>>> c470a921
    assertTrue(Arrays.equals(new ResourceType[] {ResourceType.JS}, decorator.getSupportedResourceTypes()));
    assertTrue(decorator.isMinimize());
  }

  @Test
  public void shouldComputeCorrectlySupportedResourceTypes() {
    assertTrue(Arrays.equals(new ResourceType[] {ResourceType.JS}, new ProcessorDecorator(new JSMinProcessor()).getSupportedResourceTypes()));
    assertTrue(Arrays.equals(new ResourceType[] {ResourceType.CSS}, new ProcessorDecorator(new CssMinProcessor()).getSupportedResourceTypes()));
    assertTrue(Arrays.equals(ResourceType.values(), new ProcessorDecorator(new CommentStripperProcessor()).getSupportedResourceTypes()));
  }

  @Test
  public void shouldDetectJsMinAsMinimizeAwareProcessor() {
    assertTrue(new ProcessorDecorator(new JSMinProcessor()).isMinimize());
  }

  @Test
  public void shouldDetectANonMinimizeAwareProcessor() {
    assertFalse(new ProcessorDecorator(new SemicolonAppenderPreProcessor()).isMinimize());
  }

  @Test(expected = NullPointerException.class)
  public void cannotAcceptNullResourceTypeForIsEligible() {
    assertTrue(new ProcessorDecorator(new JSMinProcessor()).isEligible(true, null));
  }

  @Test
  public void shouldComputeEligibilityForMinimizeAwareProcessorWithJsType() {
    assertTrue(new ProcessorDecorator(new JSMinProcessor()).isEligible(true, ResourceType.JS));
    assertFalse(new ProcessorDecorator(new JSMinProcessor()).isEligible(true, ResourceType.CSS));
    assertFalse(new ProcessorDecorator(new JSMinProcessor()).isEligible(false, ResourceType.JS));
    assertFalse(new ProcessorDecorator(new JSMinProcessor()).isEligible(false, ResourceType.CSS));
  }

  @Test
  public void shouldComputeEligibilityForProcessorWithJsType() {
    assertTrue(new ProcessorDecorator(new SemicolonAppenderPreProcessor()).isEligible(true, ResourceType.JS));
    assertTrue(new ProcessorDecorator(new SemicolonAppenderPreProcessor()).isEligible(false, ResourceType.JS));
    assertFalse(new ProcessorDecorator(new SemicolonAppenderPreProcessor()).isEligible(true, ResourceType.CSS));
    assertFalse(new ProcessorDecorator(new SemicolonAppenderPreProcessor()).isEligible(false, ResourceType.CSS));
  }

  @Test
  public void shouldComputeEligibilityForProcessorWithCssType() {
    assertTrue(new ProcessorDecorator(new CssVariablesProcessor()).isEligible(true, ResourceType.CSS));
    assertTrue(new ProcessorDecorator(new CssVariablesProcessor()).isEligible(false, ResourceType.CSS));
    assertFalse(new ProcessorDecorator(new CssVariablesProcessor()).isEligible(true, ResourceType.JS));
    assertFalse(new ProcessorDecorator(new CssVariablesProcessor()).isEligible(false, ResourceType.JS));
  }


  @Test
  public void shouldComputeEligibilityForMinimizeAwareProcessorWithCssType() {
    assertTrue(new ProcessorDecorator(new CssMinProcessor()).isEligible(true, ResourceType.CSS));
    assertFalse(new ProcessorDecorator(new CssMinProcessor()).isEligible(false, ResourceType.CSS));
    assertFalse(new ProcessorDecorator(new CssMinProcessor()).isEligible(true, ResourceType.JS));
    assertFalse(new ProcessorDecorator(new CssMinProcessor()).isEligible(false, ResourceType.JS));
  }


  @Test
  public void shouldComputeEligibilityForProcessorWithNoTypeAndNotMinimizeAware() {
<<<<<<< HEAD
    ResourceProcessor noOpProcessor = new ResourceProcessor() {
=======
    final ResourcePreProcessor noOpProcessor = new ResourcePreProcessor() {
>>>>>>> c470a921
      public void process(final Resource resource, final Reader reader, final Writer writer)
          throws IOException {
      }
    };
    assertTrue(new ProcessorDecorator(noOpProcessor).isEligible(true, ResourceType.CSS));
    assertTrue(new ProcessorDecorator(noOpProcessor).isEligible(false, ResourceType.CSS));
    assertTrue(new ProcessorDecorator(noOpProcessor).isEligible(true, ResourceType.JS));
    assertTrue(new ProcessorDecorator(noOpProcessor).isEligible(false, ResourceType.JS));
  }

  @Test
  public void shouldChangeMinimizaFlagWhenInternalMethodIsOverriden() {
    ResourceProcessor processor = new ProcessorDecorator(new JSMinProcessor()) {
      @Override
      protected boolean isMinimizeInternal() {
        return false;
      }
    };
    assertFalse(new ProcessorDecorator(processor).isMinimize());
  }

  @Test
  public void shouldChangeSupportedTypesWhenInternalMethodIsOverriden() {
    ResourceProcessor processor = new ProcessorDecorator(new JSMinProcessor()) {
      @Override
      protected SupportedResourceType getSupportedResourceTypeInternal() {
        return null;
      }
    };
    assertNull(null, new ProcessorDecorator(processor).getSupportedResourceType());
  }

  @Test
  public void shouldComputeIsMinimizeFlagOfDeepNestedDecoratedProcessor() {
    final ProcessorDecorator processor = new ProcessorDecorator(new ProcessorDecorator(new ProcessorDecorator(new JSMinProcessor())));
    assertTrue(processor.isMinimize());
  }

  private static class SupportAwareProcessor extends JSMinProcessor implements SupportAware {
   public boolean isSupported() {
      return true;
    }
  }

  @Test
  public void shouldIdentifyProcessorSupport() {
    final SupportAwareProcessor supportAwareProcessor = mock(SupportAwareProcessor.class);
    final ProcessorDecorator decorator = new ProcessorDecorator(supportAwareProcessor);

    when(supportAwareProcessor.isSupported()).thenReturn(true);
    assertEquals(true, decorator.isSupported());

    when(supportAwareProcessor.isSupported()).thenReturn(false);
    assertEquals(false, decorator.isSupported());
  }

  @Test
  public void shouldDecoratePostProcessor() {
    final String expected = "TestProcessor";
    final ResourcePostProcessor postProcessor = new ResourcePostProcessor() {
      public void process(final Reader reader, final Writer writer)
          throws IOException {
      }
      @Override
      public String toString() {
        return expected;
      }
    };
    final ProcessorDecorator decorator = new ProcessorDecorator(new ProcessorDecorator(new ProcessorDecorator(
        postProcessor)));
    assertEquals(expected, decorator.toString());
  }
}<|MERGE_RESOLUTION|>--- conflicted
+++ resolved
@@ -34,34 +34,10 @@
     new ProcessorDecorator(null);
   }
 
-<<<<<<< HEAD
-=======
-  @Test(expected = IllegalArgumentException.class)
-  public void shouldNotAcceptInvalidProcessor() {
-    new ProcessorDecorator(new Object());
-  }
-
->>>>>>> c470a921
   @Test
-  public void shouldDecorateAProcessor() {
+  public void shouldCreateHelperWithPreProcessor() {
     new ProcessorDecorator(new ResourceProcessor() {
       public void process(final Resource resource, final Reader reader, final Writer writer)
-          throws IOException {
-      }
-    });
-  }
-<<<<<<< HEAD
-
-  @Test
-  public void shouldPreserveProcessorMetadataAfterTransform() {
-    final ResourceProcessor postProcessor = new JSMinProcessor();
-    ProcessorDecorator decorator = new ProcessorDecorator(postProcessor);
-=======
-
-  @Test
-  public void shouldCreateHelperWithPostProcessor() {
-    new ProcessorDecorator(new ResourcePostProcessor() {
-      public void process(final Reader reader, final Writer writer)
           throws IOException {
       }
     });
@@ -69,9 +45,8 @@
 
   @Test
   public void shouldPreserveProcessorMetadataAfterTransform() {
-    final ResourcePostProcessor postProcessor = new JSMinProcessor();
+    final ResourceProcessor postProcessor = new JSMinProcessor();
     final ProcessorDecorator decorator = new ProcessorDecorator(postProcessor);
->>>>>>> c470a921
     assertTrue(Arrays.equals(new ResourceType[] {ResourceType.JS}, decorator.getSupportedResourceTypes()));
     assertTrue(decorator.isMinimize());
   }
@@ -134,11 +109,7 @@
 
   @Test
   public void shouldComputeEligibilityForProcessorWithNoTypeAndNotMinimizeAware() {
-<<<<<<< HEAD
-    ResourceProcessor noOpProcessor = new ResourceProcessor() {
-=======
-    final ResourcePreProcessor noOpProcessor = new ResourcePreProcessor() {
->>>>>>> c470a921
+    final ResourceProcessor noOpProcessor = new ResourceProcessor() {
       public void process(final Resource resource, final Reader reader, final Writer writer)
           throws IOException {
       }
@@ -151,7 +122,7 @@
 
   @Test
   public void shouldChangeMinimizaFlagWhenInternalMethodIsOverriden() {
-    ResourceProcessor processor = new ProcessorDecorator(new JSMinProcessor()) {
+    final ResourceProcessor processor = new ProcessorDecorator(new JSMinProcessor()) {
       @Override
       protected boolean isMinimizeInternal() {
         return false;
@@ -162,7 +133,7 @@
 
   @Test
   public void shouldChangeSupportedTypesWhenInternalMethodIsOverriden() {
-    ResourceProcessor processor = new ProcessorDecorator(new JSMinProcessor()) {
+    final ResourceProcessor processor = new ProcessorDecorator(new JSMinProcessor()) {
       @Override
       protected SupportedResourceType getSupportedResourceTypeInternal() {
         return null;
@@ -198,8 +169,8 @@
   @Test
   public void shouldDecoratePostProcessor() {
     final String expected = "TestProcessor";
-    final ResourcePostProcessor postProcessor = new ResourcePostProcessor() {
-      public void process(final Reader reader, final Writer writer)
+    final ResourceProcessor postProcessor = new ResourceProcessor() {
+      public void process(final Resource resource, final Reader reader, final Writer writer)
           throws IOException {
       }
       @Override
