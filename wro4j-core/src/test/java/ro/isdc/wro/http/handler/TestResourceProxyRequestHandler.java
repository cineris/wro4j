--- conflicted
+++ resolved
@@ -74,13 +74,8 @@
     Mockito.when(filterConfig.getServletContext()).thenReturn(servletContext);
     Context.set(Context.webContext(request, response, filterConfig));
     // a more elaborate way to build injector, used to instruct it use a different instance of authorizationManager
-<<<<<<< HEAD
-    final Injector injector = new InjectorBuilder().setWroManager(
-        new BaseWroManagerFactory().setResourceLocatorFactory(mockUriLocatorFactory).create()).setResourceAuthorizationManager(
-=======
     final Injector injector = new InjectorBuilder(
-        new BaseWroManagerFactory().setUriLocatorFactory(mockUriLocatorFactory)).setResourceAuthorizationManager(
->>>>>>> 6d85738a
+        new BaseWroManagerFactory().setResourceLocatorFactory(mockUriLocatorFactory)).setResourceAuthorizationManager(
         mockAuthorizationManager).build();
     injector.inject(victim);
     
