--- conflicted
+++ resolved
@@ -77,14 +77,7 @@
    * resource is the pre processed resource of this processor.
    */
   private static final class WroManagerProcessor
-<<<<<<< HEAD
     implements ResourceProcessor {
-    private final WroManagerFactory managerFactory = new BaseWroManagerFactory() {
-      @Override
-      protected void onAfterInitializeManager(final WroManager manager) {
-        manager.registerCallback(new PerformanceLoggerCallback());
-=======
-      implements ResourcePreProcessor {
     
     private WroManagerFactory createManagerFactory(final Resource resource) {
       return new BaseWroManagerFactory() {
@@ -95,7 +88,6 @@
         protected WroModelFactory newModelFactory() {
           return WroTestUtils.simpleModelFactory(new WroModel().addGroup(new Group("group").addResource(resource)));
         }
->>>>>>> 112b4eb3
       };
     }
     
