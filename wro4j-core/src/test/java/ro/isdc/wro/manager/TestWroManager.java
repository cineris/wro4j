/*
 * Copyright (c) 2008. All rights reserved.
 */
package ro.isdc.wro.manager;

import static org.mockito.Mockito.atLeastOnce;
import static org.mockito.Mockito.verify;

import java.io.BufferedInputStream;
import java.io.ByteArrayInputStream;
import java.io.ByteArrayOutputStream;
import java.io.File;
import java.io.IOException;
import java.io.InputStream;
import java.io.Reader;
import java.io.Writer;
import java.net.URL;
import java.util.Arrays;

import javax.servlet.FilterConfig;
import javax.servlet.http.HttpServletRequest;
import javax.servlet.http.HttpServletResponse;

import junit.framework.Assert;

import org.apache.commons.io.output.WriterOutputStream;
import org.junit.After;
import org.junit.Before;
import org.junit.Test;
import org.mockito.Mock;
import org.mockito.Mockito;
import org.mockito.MockitoAnnotations;
import org.mockito.invocation.InvocationOnMock;
import org.mockito.stubbing.Answer;
import org.slf4j.Logger;
import org.slf4j.LoggerFactory;

import ro.isdc.wro.WroRuntimeException;
import ro.isdc.wro.cache.CacheEntry;
import ro.isdc.wro.cache.CacheStrategy;
import ro.isdc.wro.cache.ContentHashEntry;
import ro.isdc.wro.config.Context;
import ro.isdc.wro.config.jmx.WroConfiguration;
import ro.isdc.wro.http.support.DelegatingServletOutputStream;
import ro.isdc.wro.http.support.HttpHeader;
import ro.isdc.wro.manager.callback.LifecycleCallback;
import ro.isdc.wro.manager.callback.PerformanceLoggerCallback;
import ro.isdc.wro.manager.factory.BaseWroManagerFactory;
import ro.isdc.wro.manager.factory.InjectableWroManagerFactoryDecorator;
import ro.isdc.wro.manager.factory.NoProcessorsWroManagerFactory;
import ro.isdc.wro.manager.factory.WroManagerFactory;
import ro.isdc.wro.manager.runnable.ReloadModelRunnable;
import ro.isdc.wro.model.WroModel;
import ro.isdc.wro.model.factory.WroModelFactory;
import ro.isdc.wro.model.factory.XmlModelFactory;
import ro.isdc.wro.model.group.DefaultGroupExtractor;
import ro.isdc.wro.model.group.Group;
import ro.isdc.wro.model.group.GroupExtractor;
import ro.isdc.wro.model.group.processor.Injector;
import ro.isdc.wro.model.group.processor.InjectorBuilder;
import ro.isdc.wro.model.resource.Resource;
import ro.isdc.wro.model.resource.ResourceType;
import ro.isdc.wro.model.resource.locator.ResourceLocator;
import ro.isdc.wro.model.resource.locator.support.UrlResourceLocator;
import ro.isdc.wro.model.resource.processor.ResourceProcessor;
import ro.isdc.wro.model.resource.support.MutableResourceAuthorizationManager;
import ro.isdc.wro.model.resource.support.hash.CRC32HashStrategy;
import ro.isdc.wro.model.resource.support.hash.MD5HashStrategy;
import ro.isdc.wro.util.AbstractDecorator;
import ro.isdc.wro.util.WroTestUtils;
import ro.isdc.wro.util.WroUtil;
import ro.isdc.wro.util.io.UnclosableBufferedInputStream;


/**
 * TestWroManager.java.
 *
 * @author Alex Objelean
 * @created Created on Nov 3, 2008
 */
public class TestWroManager {
  private static final Logger LOG = LoggerFactory.getLogger(TestWroManager.class);
  /**
   * Used to test simple operations.
   */
  private WroManager victim;
  @Mock
  private MutableResourceAuthorizationManager mockAuthorizationManager;
  /**
   * Used to test more complex use-cases.
   */
  private WroManagerFactory managerFactory;

  @Before
  public void setUp() {
    MockitoAnnotations.initMocks(this);
    final Context context = Context.webContext(Mockito.mock(HttpServletRequest.class),
        Mockito.mock(HttpServletResponse.class, Mockito.RETURNS_DEEP_STUBS), Mockito.mock(FilterConfig.class));

    Context.set(context, newConfigWithUpdatePeriodValue(0));

    managerFactory = new BaseWroManagerFactory().setModelFactory(getValidModelFactory()).setResourceAuthorizationManager(
        mockAuthorizationManager);

    final Injector injector = new InjectorBuilder(managerFactory).build();
    victim = managerFactory.create();
    injector.inject(victim);
  }
  
  /**
   * A processor which which uses a {@link WroManager} during processor, in order to process a single group, whose
   * resource is the pre processed resource of this processor.
   */
  private static final class WroManagerProcessor
<<<<<<< HEAD
    implements ResourceProcessor {
    
=======
      implements ResourcePreProcessor {

>>>>>>> 8b2fb809
    private BaseWroManagerFactory createManagerFactory(final Resource resource) {
      return new BaseWroManagerFactory() {
        @Override
        protected void onAfterInitializeManager(final WroManager manager) {
          manager.registerCallback(new PerformanceLoggerCallback());
        };

        @Override
        protected WroModelFactory newModelFactory() {
          return WroTestUtils.simpleModelFactory(new WroModel().addGroup(new Group("group").addResource(resource)));
        }
      };
    }

    public void process(final Resource resource, final Reader reader, final Writer writer)
        throws IOException {
      LOG.debug("resource: {}", resource);

      final HttpServletRequest request = Mockito.mock(HttpServletRequest.class);
      final HttpServletResponse response = Context.get().getResponse();

      Mockito.when(response.getOutputStream()).thenReturn(
          new DelegatingServletOutputStream(new WriterOutputStream(writer)));
      Mockito.when(request.getRequestURI()).thenReturn("");

      final WroConfiguration config = new WroConfiguration();
      // we don't need caching here, otherwise we'll have clashing during unit tests.
      config.setDebug(true);
      config.setDisableCache(true);
      Context.set(Context.webContext(request, response, Mockito.mock(FilterConfig.class)), config);

      // create a groupExtractor which always return the same group name.
      final String groupName = "group";
      final GroupExtractor groupExtractor = new DefaultGroupExtractor() {
        @Override
        public String getGroupName(final HttpServletRequest request) {
          return groupName;
        }

        @Override
        public ResourceType getResourceType(final HttpServletRequest request) {
          return resource.getType();
        }
      };
      // this manager will make sure that we always process a model holding one group which has only one resource.
      WroManagerFactory managerFactory = createManagerFactory(resource).setGroupExtractor(groupExtractor);
      managerFactory = new InjectableWroManagerFactoryDecorator(managerFactory);
      managerFactory.create().process();
    }
  }

  private class GenericTestBuilder {
    /**
     * Perform a processing on a group extracted from requestUri and compares with the expectedResourceUri content.
     *
     * @param requestUri
     *          contains the group name to process.
     * @param expectedResourceUri
     *          the uri of the resource which has the expected content.
     */
    public void processAndCompare(final String requestUri, final String expectedResourceUri)
        throws Exception {
      final HttpServletRequest request = Mockito.mock(HttpServletRequest.class);
      final HttpServletResponse response = Context.get().getResponse();

      final ByteArrayOutputStream out = new ByteArrayOutputStream();
      Mockito.when(response.getOutputStream()).thenReturn(new DelegatingServletOutputStream(out));
      Mockito.when(request.getRequestURI()).thenReturn(requestUri);

      final WroConfiguration config = new WroConfiguration();
      config.setIgnoreFailingProcessor(true);
      Context.set(Context.webContext(request, response, Mockito.mock(FilterConfig.class)), config);

      onBeforeProcess();

      managerFactory.create().process();

      // compare written bytes to output stream with the content from specified css.
      final InputStream expectedInputStream = new UnclosableBufferedInputStream(
          WroTestUtils.getInputStream(expectedResourceUri));
      final InputStream actualInputStream = new BufferedInputStream(new ByteArrayInputStream(out.toByteArray()));
      expectedInputStream.reset();
      WroTestUtils.compare(expectedInputStream, actualInputStream);
      expectedInputStream.close();
      actualInputStream.close();
    }

    /**
     * Allow to execute custom logic before the actual processing is done.
     */
    protected void onBeforeProcess() {
    }
  }

  /**
   * @return a {@link XmlModelFactory} pointing to a valid config resource.
   */
  private static XmlModelFactory getValidModelFactory() {
    return new XmlModelFactory() {
      @Override
      protected ResourceLocator getModelResourceLocator() {
        return new UrlResourceLocator(TestWroManager.class.getResource("wro.xml"));
      }
    };
  }

  @Test(expected = NullPointerException.class)
  public void cannotRegisterNullCallback() {
    final WroManager manager = new WroManager();
    manager.registerCallback(null);
  }

  /**
   * Ignored because it fails when running the test from command line.
   */
  @Test
  public void testFromFolder()
    throws Exception {
    final ResourceProcessor processor = new WroManagerProcessor();
    final URL url = getClass().getResource("wroManager");

    final File testFolder = new File(url.getFile(), "test");
    final File expectedFolder = new File(url.getFile(), "expected");
    WroTestUtils.compareFromDifferentFoldersByExtension(testFolder, expectedFolder, "js", processor);
  }

  /**
   * Initialize {@link WroConfiguration} object with cacheUpdatePeriod & modelUpdatePeriod equal with provided argument.
   */
  private WroConfiguration newConfigWithUpdatePeriodValue(final long periodValue) {
    final WroConfiguration config = new WroConfiguration();
    config.setCacheUpdatePeriod(periodValue);
    config.setModelUpdatePeriod(periodValue);
    config.setDisableCache(true);
    return config;
  }

  @Test
  public void shouldClearAuthorizationManagerWhenCachePeriodChanged() {
    victim.onCachePeriodChanged(1);
    verify(mockAuthorizationManager, atLeastOnce()).clear();
  }

  @Test
  public void shouldClearAuthorizationManagerWhenModelPeriodChanged() {
    victim.onModelPeriodChanged(1);
    verify(mockAuthorizationManager, atLeastOnce()).clear();
  }

  @Test
  public void testNoProcessorWroManagerFactory()
      throws IOException {
    WroManagerFactory factory = new NoProcessorsWroManagerFactory().setModelFactory(getValidModelFactory());
    factory = new InjectableWroManagerFactoryDecorator(factory);

    final HttpServletRequest request = Mockito.mock(HttpServletRequest.class);
    final HttpServletResponse response = Context.get().getResponse();

    final ByteArrayOutputStream out = new ByteArrayOutputStream();
    Mockito.when(response.getOutputStream()).thenReturn(new DelegatingServletOutputStream(out));
    Mockito.when(request.getRequestURI()).thenReturn("/app/g1.css");

    Context.set(Context.webContext(request, response, Mockito.mock(FilterConfig.class)));

    factory.create().process();

    // compare written bytes to output stream with the content from specified css.
    WroTestUtils.compare(WroTestUtils.getInputStream("classpath:ro/isdc/wro/manager/noProcessorsResult.css"),
        new ByteArrayInputStream(out.toByteArray()));
  }

  @Test
  public void testDuplicatedResourcesShouldBeSkipped()
      throws Exception {
    new GenericTestBuilder().processAndCompare("/repeatedResources.js", "classpath:ro/isdc/wro/manager/repeated-out.js");
  }

  @Test
  public void testWildcardDuplicatedResourcesShouldBeSkiped()
      throws Exception {
    new GenericTestBuilder().processAndCompare("/wildcardRepeatedResources.js",
        "classpath:ro/isdc/wro/manager/wildcardRepeated-out.js");
  }

  @Test
  public void testMinimizeAttributeIsFalseOnResource()
      throws Exception {
    new GenericTestBuilder().processAndCompare("/resourceMinimizeFalse.js", "classpath:ro/isdc/wro/manager/sample.js");
  }

  @Test
  public void testMinimizeAttributeIsTrueOnResource()
      throws Exception {
    new GenericTestBuilder().processAndCompare("/resourceMinimizeTrue.js",
        "classpath:ro/isdc/wro/manager/sample.min.js");
  }

  @Test
  public void testWildcardGroupResources()
      throws Exception {
    new GenericTestBuilder().processAndCompare("/wildcardResources.js", "classpath:ro/isdc/wro/manager/wildcard-out.js");
  }

  /**
   * Test that when ignoreMissingResource is true and IOException is thrown by a processor, no exception is thrown.
   */
  @Test
  public void testCssWithInvalidImport()
      throws Exception {
    new GenericTestBuilder().processAndCompare("/invalidImport.css",
        "classpath:ro/isdc/wro/manager/invalidImport-out.css");
  }

  @Test(expected = WroRuntimeException.class)
  public void shouldNotIgnoreInvalidImportWhenImportedResourceIsMissing()
      throws Exception {
    genericIgnoreMissingResourceTest(false);
  }

  @Test
  public void shouldIgnoreInvalidImportWhenImportedResourceIsMissing()
      throws Exception {
    genericIgnoreMissingResourceTest(true);
  }

  private void genericIgnoreMissingResourceTest(final boolean ignoreFlag)
      throws Exception {
    new GenericTestBuilder() {
      @Override
      protected void onBeforeProcess() {
        final WroConfiguration config = Context.get().getConfig();
        config.setIgnoreFailingProcessor(ignoreFlag);
        config.setIgnoreMissingResources(ignoreFlag);
      };
    }.processAndCompare("/invalidImport.css", "classpath:ro/isdc/wro/manager/invalidImport-out.css");
  }

  @Test
  public void processValidModel()
      throws IOException {
    final HttpServletRequest request = Mockito.mock(HttpServletRequest.class);
    final HttpServletResponse response = Mockito.mock(HttpServletResponse.class, Mockito.RETURNS_DEEP_STUBS);
    Mockito.when(request.getRequestURI()).thenReturn("/app/g1.css");

    // Test also that ETag header value contains quotes
    Mockito.doAnswer(new Answer<Void>() {
      public Void answer(final InvocationOnMock invocation)
          throws Throwable {
        LOG.debug("Header: {}", Arrays.toString(invocation.getArguments()));
        final Object[] arguments = invocation.getArguments();
        if (HttpHeader.ETAG.toString().equals(arguments[0])) {
          final String etagHeaderValue = (String) arguments[1];
          Assert.assertTrue(etagHeaderValue.matches("\".*?\""));
        }
        return null;
      }
    }).when(response).setHeader(Mockito.anyString(), Mockito.anyString());

    Context.set(Context.webContext(request, response, Mockito.mock(FilterConfig.class)));

    managerFactory.create().process();
  }

  @Test
  public void testManagerWithSchedulerAndUpdatePeriodSet()
      throws Exception {
    final HttpServletRequest request = Mockito.mock(HttpServletRequest.class);
    Mockito.when(request.getRequestURI()).thenReturn("/app/g1.css");
    final Context context = Context.webContext(request,
        Mockito.mock(HttpServletResponse.class, Mockito.RETURNS_DEEP_STUBS), Mockito.mock(FilterConfig.class));
    final WroConfiguration config = new WroConfiguration();
    // make it run each 1 second
    config.setModelUpdatePeriod(1);
    config.setCacheUpdatePeriod(1);
    Context.set(context, config);

    managerFactory.create().process();
    // let scheduler run a while
    Thread.sleep(1100);
  }

  /**
   * Test how manager behaves when the update period value is greater than zero and the scheduler starts.
   *
   * @throws Exception
   */
  @Test
  public void testManagerWhenSchedulerIsStarted()
      throws Exception {
    newConfigWithUpdatePeriodValue(1);
    final HttpServletRequest request = Mockito.mock(HttpServletRequest.class);
    final HttpServletResponse response = Context.get().getResponse();
    Mockito.when(request.getRequestURI()).thenReturn("/app/g1.css");

    Context.set(Context.webContext(request, response, Mockito.mock(FilterConfig.class)));

    managerFactory.create().process();
    // allow thread to do its job
    Thread.sleep(500);
  }

  @Test
  public void testAggregatedComputedFolder()
      throws Exception {
    final HttpServletRequest request = Mockito.mock(HttpServletRequest.class);
    final HttpServletResponse response = Context.get().getResponse();
    Mockito.when(request.getRequestURI()).thenReturn("/wro4j/wro/g1.css");

    Context.set(Context.webContext(request, response, Mockito.mock(FilterConfig.class)));

    managerFactory.create().process();

    Assert.assertEquals("/wro4j/wro/", Context.get().getAggregatedFolderPath());
  }

  @Test
  public void testAggregatedComputedFolder2()
      throws Exception {
    final HttpServletRequest request = Mockito.mock(HttpServletRequest.class);
    final HttpServletResponse response = Context.get().getResponse();
    Mockito.when(request.getRequestURI()).thenReturn("/wro4j/wro/path/to/g1.css");

    Context.set(Context.webContext(request, response, Mockito.mock(FilterConfig.class)));

    managerFactory.create().process();

    Assert.assertEquals("/wro4j/wro/path/to/", Context.get().getAggregatedFolderPath());
  }

  @Test(expected = WroRuntimeException.class)
  public void shouldNotProcessGroupWithNoResources()
      throws Exception {
    final HttpServletRequest request = Mockito.mock(HttpServletRequest.class);
    final HttpServletResponse response = Context.get().getResponse();
    Mockito.when(request.getRequestURI()).thenReturn("/noResources.css");

    final WroConfiguration config = new WroConfiguration();
    config.setIgnoreEmptyGroup(false);
    Context.set(Context.webContext(request, response, Mockito.mock(FilterConfig.class)), config);

    final WroModel model = new WroModel();
    model.addGroup(new Group("noResources"));
    WroManagerFactory managerFactory = new BaseWroManagerFactory().setModelFactory(WroUtil.factoryFor(model));
    managerFactory = new InjectableWroManagerFactoryDecorator(managerFactory);
    managerFactory.create().process();
  }

  @Test
  public void testCRC32Fingerprint()
      throws Exception {
    final WroManagerFactory factory = new InjectableWroManagerFactoryDecorator(new BaseWroManagerFactory().setModelFactory(getValidModelFactory()).setHashStrategy(
        new CRC32HashStrategy()));
    final WroManager manager = factory.create();
    final String path = manager.encodeVersionIntoGroupPath("g3", ResourceType.CSS, true);
    Assert.assertEquals("daa1bb3c/g3.css?minimize=true", path);
  }

  @Test
  public void testMD5Fingerprint()
      throws Exception {
    final WroManagerFactory factory = new InjectableWroManagerFactoryDecorator(new BaseWroManagerFactory().setModelFactory(getValidModelFactory()).setHashStrategy(
        new MD5HashStrategy()));
    final WroManager manager = factory.create();
    final String path = manager.encodeVersionIntoGroupPath("g3", ResourceType.CSS, true);
    Assert.assertEquals("42b98f2980dc1366cf1d2677d4891eda/g3.css?minimize=true", path);
  }

  @Test
  public void testSHA1DefaultHashBuilder()
      throws Exception {
    final WroManager manager = managerFactory.create();
    final String path = manager.encodeVersionIntoGroupPath("g3", ResourceType.CSS, true);
    Assert.assertEquals("51e6de8dde498cb0bf082b2cd80323fca19eef5/g3.css?minimize=true", path);
  }

  @Test
  public void cacheShouldNotBeClearedAfterModelReload()
      throws IOException {
    final HttpServletRequest request = Mockito.mock(HttpServletRequest.class);
    final HttpServletResponse response = Mockito.mock(HttpServletResponse.class, Mockito.RETURNS_DEEP_STUBS);
    Mockito.when(request.getRequestURI()).thenReturn("/app/g3.css");

    final WroConfiguration config = new WroConfiguration();
    config.setDebug(true);
    config.setDisableCache(false);

    Context.set(Context.webContext(request, response, Mockito.mock(FilterConfig.class)));

    final WroManager wroManager = managerFactory.create();
    wroManager.process();

    // use original decorated object because the decorated one trigger the processing for each cache lookup.
    final CacheStrategy<CacheEntry, ContentHashEntry> cacheStrategy = AbstractDecorator.getOriginalDecoratedObject(wroManager.getCacheStrategy());
    Assert.assertNotNull(cacheStrategy.get(new CacheEntry("g3", ResourceType.CSS, true)));

    final ReloadModelRunnable reloadModelRunnable = new ReloadModelRunnable(wroManager.getModelFactory());
    reloadModelRunnable.run();
    Assert.assertNotNull(cacheStrategy.get(new CacheEntry("g3", ResourceType.CSS, true)));
  }

  @Test
  public void shouldRegisterCallback() {
    final WroManager manager = new WroManager();
    final LifecycleCallback mockCallback = Mockito.mock(LifecycleCallback.class);
    manager.registerCallback(mockCallback);
    manager.getCallbackRegistry().onProcessingComplete();
    Mockito.verify(mockCallback, Mockito.atLeastOnce()).onProcessingComplete();
  }

  @After
  public void tearDown() {
    managerFactory.destroy();
    Context.unset();
  }
}<|MERGE_RESOLUTION|>--- conflicted
+++ resolved
@@ -112,13 +112,8 @@
    * resource is the pre processed resource of this processor.
    */
   private static final class WroManagerProcessor
-<<<<<<< HEAD
     implements ResourceProcessor {
     
-=======
-      implements ResourcePreProcessor {
-
->>>>>>> 8b2fb809
     private BaseWroManagerFactory createManagerFactory(final Resource resource) {
       return new BaseWroManagerFactory() {
         @Override
