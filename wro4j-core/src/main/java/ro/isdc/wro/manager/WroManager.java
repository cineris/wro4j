/*
 * Copyright (c) 2008. All rights reserved.
 */
package ro.isdc.wro.manager;

import static org.apache.commons.lang3.Validate.notNull;

import java.io.IOException;
import java.util.Collections;
import java.util.List;

import org.slf4j.Logger;
import org.slf4j.LoggerFactory;

import ro.isdc.wro.cache.CacheEntry;
import ro.isdc.wro.cache.CacheStrategy;
import ro.isdc.wro.cache.ContentHashEntry;
import ro.isdc.wro.config.ReadOnlyContext;
import ro.isdc.wro.config.jmx.WroConfiguration;
import ro.isdc.wro.config.metadata.MetaDataFactory;
import ro.isdc.wro.config.support.WroConfigurationChangeListener;
import ro.isdc.wro.manager.callback.LifecycleCallback;
import ro.isdc.wro.manager.callback.LifecycleCallbackRegistry;
import ro.isdc.wro.manager.factory.WroManagerFactory;
import ro.isdc.wro.manager.runnable.ReloadCacheRunnable;
import ro.isdc.wro.manager.runnable.ReloadModelRunnable;
import ro.isdc.wro.model.WroModel;
import ro.isdc.wro.model.factory.WroModelFactory;
import ro.isdc.wro.model.group.GroupExtractor;
import ro.isdc.wro.model.group.Inject;
import ro.isdc.wro.model.group.processor.GroupsProcessor;
import ro.isdc.wro.model.group.processor.Injector;
import ro.isdc.wro.model.resource.ResourceType;
import ro.isdc.wro.model.resource.locator.factory.ResourceLocatorFactory;
import ro.isdc.wro.model.resource.processor.factory.ProcessorsFactory;
import ro.isdc.wro.model.resource.support.ResourceAuthorizationManager;
import ro.isdc.wro.model.resource.support.hash.HashStrategy;
import ro.isdc.wro.model.resource.support.naming.NamingStrategy;
import ro.isdc.wro.util.LazyInitializer;
import ro.isdc.wro.util.SchedulerHelper;
import ro.isdc.wro.util.Transformer;


/**
 * Contains all the factories used by optimizer in order to perform the logic. This object should be created through
 * {@link WroManagerFactory}, in order to ensure that all dependencies are injected properly. In other words, avoid
 * setting the fields explicitly after creating a new instance of {@link WroManager}
 *
 * @author Alex Objelean
 * @created Created on Oct 30, 2008
 */
public class WroManager
    implements WroConfigurationChangeListener {
  private static final Logger LOG = LoggerFactory.getLogger(WroManager.class);
  @Inject
  private WroModelFactory modelFactory;
  @Inject
  private GroupExtractor groupExtractor;
  /**
   * A cacheStrategy used for caching processed results. <GroupName, processed result>.
   */
  @Inject
  private CacheStrategy<CacheEntry, ContentHashEntry> cacheStrategy;
  @Inject
  private ProcessorsFactory processorsFactory;
  @Inject
<<<<<<< HEAD
  private ResourceLocatorFactory resourceLocatorFactory;
=======
  private UriLocatorFactory locatorFactory;
>>>>>>> f7fdc9da
  /**
   * Rename the file name based on its original name and content.
   */
  @Inject
  private NamingStrategy namingStrategy;
  @Inject
  private LifecycleCallbackRegistry callbackRegistry;
  @Inject
  private GroupsProcessor groupsProcessor;
  @Inject
  private ReadOnlyContext context;
  /**
   * HashBuilder for creating a hash based on the processed content.
   */
  @Inject
  private HashStrategy hashStrategy;
  /**
   * A list of model transformers. Allows manager to mutate the model before it is being parsed and processed.
   */
  private List<Transformer<WroModel>> modelTransformers = Collections.emptyList();
  /**
   * Schedules the model update.
   */
  private final SchedulerHelper modelSchedulerHelper;
  /**
   * Schedules the cache update.
   */
  private final SchedulerHelper cacheSchedulerHelper;
  @Inject
  private Injector injector;
  private ResourceBundleProcessor resourceBundleProcessor;
  @Inject
  private ResourceAuthorizationManager authorizationManager;
  private MetaDataFactory metaDataFactory;


  public WroManager() {
    cacheSchedulerHelper = SchedulerHelper.create(new LazyInitializer<Runnable>() {
      @Override
      protected Runnable initialize() {
        return new ReloadCacheRunnable(getCacheStrategy());
      }
    }, ReloadCacheRunnable.class.getSimpleName());
    modelSchedulerHelper = SchedulerHelper.create(new LazyInitializer<Runnable>() {
      @Override
      protected Runnable initialize() {
        return new ReloadModelRunnable(getModelFactory());
      }
    }, ReloadModelRunnable.class.getSimpleName());
  }

  /**
   * Perform processing of the uri.
   *
   * @throws IOException
   *           when any IO related problem occurs or if the request cannot be processed.
   */
  public final void process()
      throws IOException {
    validate();
    // reschedule cache & model updates
    final WroConfiguration config = context.getConfig();
    cacheSchedulerHelper.scheduleWithPeriod(config.getCacheUpdatePeriod());
    modelSchedulerHelper.scheduleWithPeriod(config.getModelUpdatePeriod());
    getResourceBundleProcessor().serveProcessedBundle();
  }

  private ResourceBundleProcessor getResourceBundleProcessor() {
    if (resourceBundleProcessor == null) {
      resourceBundleProcessor = new ResourceBundleProcessor();
      injector.inject(resourceBundleProcessor);
    }
    return resourceBundleProcessor;
  }

  /**
   * Encodes a fingerprint of the resource into the path. The result may look like this: ${fingerprint}/myGroup.js
   *
   * @return a path to the resource with the fingerprint encoded as a folder name.
   */
  public final String encodeVersionIntoGroupPath(final String groupName, final ResourceType resourceType,
      final boolean minimize) {
    final CacheEntry key = new CacheEntry(groupName, resourceType, minimize);
    final ContentHashEntry cacheValue = cacheStrategy.get(key);
    final String groupUrl = groupExtractor.encodeGroupUrl(groupName, resourceType, minimize);
    // encode the fingerprint of the resource into the resource path
    return formatVersionedResource(cacheValue.getHash(), groupUrl);
  }

  /**
   * Format the version of the resource in the path. Default implementation use hash as a folder: <hash>/groupName.js.
   * The implementation can be changed to follow a different versioning style, like version parameter:
   * /groupName.js?version=<hash>
   *
   * @param hash
   *          Hash of the resource.
   * @param resourcePath
   *          Path of the resource.
   * @return formatted versioned path of the resource.
   */
  protected String formatVersionedResource(final String hash, final String resourcePath) {
    return String.format("%s/%s", hash, resourcePath);
  }

  /**
   * {@inheritDoc}
   */
  public final void onCachePeriodChanged(final long period) {
    LOG.info("onCachePeriodChanged with value {} has been triggered!", period);
    cacheSchedulerHelper.scheduleWithPeriod(period);
    // flush the cache by destroying it.
    cacheStrategy.clear();
  }

  /**
   * {@inheritDoc}
   */
  public final void onModelPeriodChanged(final long period) {
    LOG.info("onModelPeriodChanged with value {} has been triggered!", period);
    // trigger model destroy
    getModelFactory().destroy();
    modelSchedulerHelper.scheduleWithPeriod(period);
  }

  /**
   * Called when {@link WroManager} is being taken out of service.
   */
  public final void destroy() {
    try {
      cacheSchedulerHelper.destroy();
      modelSchedulerHelper.destroy();
      cacheStrategy.destroy();
      modelFactory.destroy();
    } catch (final Exception e) {
      LOG.error("Exception occured during manager destroy!!!");
    } finally {
      LOG.debug("WroManager destroyed");
    }
  }

  /**
   * Check if all dependencies are set.
   */
  private void validate() {
<<<<<<< HEAD
    Validate.notNull(cacheStrategy, "cacheStrategy was not set!");
    Validate.notNull(groupsProcessor, "groupsProcessor was not set!");
    Validate.notNull(resourceLocatorFactory, "resourceLocatorFactory was not set!");
    Validate.notNull(processorsFactory, "processorsFactory was not set!");
    Validate.notNull(groupExtractor, "GroupExtractor was not set!");
    Validate.notNull(modelFactory, "ModelFactory was not set!");
    Validate.notNull(cacheStrategy, "cacheStrategy was not set!");
    Validate.notNull(hashStrategy, "HashStrategy was not set!");
    Validate.notNull(authorizationManager, "authorizationManager was not set!");
=======
    notNull(cacheStrategy, "cacheStrategy was not set!");
    notNull(groupsProcessor, "groupsProcessor was not set!");
    notNull(locatorFactory, "uriLocatorFactory was not set!");
    notNull(processorsFactory, "processorsFactory was not set!");
    notNull(groupExtractor, "GroupExtractor was not set!");
    notNull(modelFactory, "ModelFactory was not set!");
    notNull(cacheStrategy, "cacheStrategy was not set!");
    notNull(hashStrategy, "HashStrategy was not set!");
    notNull(authorizationManager, "authorizationManager was not set!");
    notNull(metaDataFactory, "metaDataFactory was not set!");
>>>>>>> f7fdc9da
  }

  /**
   * @param groupExtractor
   *          the uriProcessor to set
   */
  public final WroManager setGroupExtractor(final GroupExtractor groupExtractor) {
    notNull(groupExtractor);
    this.groupExtractor = groupExtractor;
    return this;
  }

  public final WroManager setModelFactory(final WroModelFactory modelFactory) {
    notNull(modelFactory);
    this.modelFactory = modelFactory;
    return this;
  }

  /**
   * @param cacheStrategy
   *          the cache to set
   */
  public final WroManager setCacheStrategy(final CacheStrategy<CacheEntry, ContentHashEntry> cacheStrategy) {
    notNull(cacheStrategy);
    this.cacheStrategy = cacheStrategy;
    return this;
  }

  /**
   * @param hashStrategy
   *          the contentDigester to set
   */
  public final WroManager setHashStrategy(final HashStrategy hashStrategy) {
    notNull(hashStrategy);
    this.hashStrategy = hashStrategy;
    return this;
  }

  public final HashStrategy getHashStrategy() {
    return hashStrategy;
  }

  /**
   * @return the modelFactory
   */
  public final WroModelFactory getModelFactory() {
    return modelFactory;
  }

  /**
   * @return the processorsFactory used by this WroManager.
   */
  public final ProcessorsFactory getProcessorsFactory() {
    return processorsFactory;
  }

  /**
   * @param processorsFactory
   *          the processorsFactory to set
   */
  public final WroManager setProcessorsFactory(final ProcessorsFactory processorsFactory) {
    this.processorsFactory = processorsFactory;
    return this;
  }

  public final void setNamingStrategy(final NamingStrategy namingStrategy) {
    this.namingStrategy = namingStrategy;
  }

  /**
   * @param resourceLocatorFactory the resourceLocatorFactory to set
   */
<<<<<<< HEAD
  public final WroManager setResourceLocatorFactory(final ResourceLocatorFactory resourceLocatorFactory) {
    this.resourceLocatorFactory = resourceLocatorFactory;
=======
  public final WroManager setUriLocatorFactory(final UriLocatorFactory uriLocatorFactory) {
    this.locatorFactory = uriLocatorFactory;
>>>>>>> f7fdc9da
    return this;
  }

  /**
   * @return the cacheStrategy
   */
  public final CacheStrategy<CacheEntry, ContentHashEntry> getCacheStrategy() {
    return cacheStrategy;
  }

  /**
   * @return the resourceLocatorFactory
   */
<<<<<<< HEAD
  public ResourceLocatorFactory getResourceLocatorFactory() {
    return resourceLocatorFactory;
=======
  public final UriLocatorFactory getUriLocatorFactory() {
    return locatorFactory;
>>>>>>> f7fdc9da
  }

  /**
   * @return The strategy used to rename bundled resources.
   */
  public final NamingStrategy getNamingStrategy() {
    return this.namingStrategy;
  }

  public final GroupExtractor getGroupExtractor() {
    return groupExtractor;
  }

  public final GroupsProcessor getGroupsProcessor() {
    return this.groupsProcessor;
  }

  public MetaDataFactory getMetaDataFactory() {
    return metaDataFactory;
  }

  public void setMetaDataFactory(final MetaDataFactory metaDataFactory) {
    this.metaDataFactory = metaDataFactory;
  }

  /**
   * Registers a callback.
   *
   * @param callback
   *          {@link LifecycleCallback} to register.
   */
  public final void registerCallback(final LifecycleCallback callback) {
    notNull(callback);
    getCallbackRegistry().registerCallback(callback);
  }

  public final List<Transformer<WroModel>> getModelTransformers() {
    return modelTransformers;
  }

  public final void setModelTransformers(final List<Transformer<WroModel>> modelTransformers) {
    this.modelTransformers = modelTransformers;
  }

  public LifecycleCallbackRegistry getCallbackRegistry() {
    // TODO check if initialization is required.
    if (callbackRegistry == null) {
      callbackRegistry = new LifecycleCallbackRegistry();
    }
    return callbackRegistry;
  }

  public ResourceAuthorizationManager getResourceAuthorizationManager() {
    return authorizationManager;
  }

  public void setResourceAuthorizationManager(final ResourceAuthorizationManager authorizationManager) {
    notNull(authorizationManager);
    this.authorizationManager = authorizationManager;
  }
}<|MERGE_RESOLUTION|>--- conflicted
+++ resolved
@@ -3,12 +3,11 @@
  */
 package ro.isdc.wro.manager;
 
-import static org.apache.commons.lang3.Validate.notNull;
-
 import java.io.IOException;
 import java.util.Collections;
 import java.util.List;
 
+import org.apache.commons.lang3.Validate;
 import org.slf4j.Logger;
 import org.slf4j.LoggerFactory;
 
@@ -17,7 +16,6 @@
 import ro.isdc.wro.cache.ContentHashEntry;
 import ro.isdc.wro.config.ReadOnlyContext;
 import ro.isdc.wro.config.jmx.WroConfiguration;
-import ro.isdc.wro.config.metadata.MetaDataFactory;
 import ro.isdc.wro.config.support.WroConfigurationChangeListener;
 import ro.isdc.wro.manager.callback.LifecycleCallback;
 import ro.isdc.wro.manager.callback.LifecycleCallbackRegistry;
@@ -31,7 +29,7 @@
 import ro.isdc.wro.model.group.processor.GroupsProcessor;
 import ro.isdc.wro.model.group.processor.Injector;
 import ro.isdc.wro.model.resource.ResourceType;
-import ro.isdc.wro.model.resource.locator.factory.ResourceLocatorFactory;
+import ro.isdc.wro.model.resource.locator.factory.UriLocatorFactory;
 import ro.isdc.wro.model.resource.processor.factory.ProcessorsFactory;
 import ro.isdc.wro.model.resource.support.ResourceAuthorizationManager;
 import ro.isdc.wro.model.resource.support.hash.HashStrategy;
@@ -64,11 +62,7 @@
   @Inject
   private ProcessorsFactory processorsFactory;
   @Inject
-<<<<<<< HEAD
-  private ResourceLocatorFactory resourceLocatorFactory;
-=======
-  private UriLocatorFactory locatorFactory;
->>>>>>> f7fdc9da
+  private ResourceLocatorFactory locatorFactory;
   /**
    * Rename the file name based on its original name and content.
    */
@@ -103,7 +97,6 @@
   @Inject
   private ResourceAuthorizationManager authorizationManager;
   private MetaDataFactory metaDataFactory;
-
 
   public WroManager() {
     cacheSchedulerHelper = SchedulerHelper.create(new LazyInitializer<Runnable>() {
@@ -213,20 +206,9 @@
    * Check if all dependencies are set.
    */
   private void validate() {
-<<<<<<< HEAD
-    Validate.notNull(cacheStrategy, "cacheStrategy was not set!");
-    Validate.notNull(groupsProcessor, "groupsProcessor was not set!");
-    Validate.notNull(resourceLocatorFactory, "resourceLocatorFactory was not set!");
-    Validate.notNull(processorsFactory, "processorsFactory was not set!");
-    Validate.notNull(groupExtractor, "GroupExtractor was not set!");
-    Validate.notNull(modelFactory, "ModelFactory was not set!");
-    Validate.notNull(cacheStrategy, "cacheStrategy was not set!");
-    Validate.notNull(hashStrategy, "HashStrategy was not set!");
-    Validate.notNull(authorizationManager, "authorizationManager was not set!");
-=======
     notNull(cacheStrategy, "cacheStrategy was not set!");
     notNull(groupsProcessor, "groupsProcessor was not set!");
-    notNull(locatorFactory, "uriLocatorFactory was not set!");
+    notNull(locatorFactory, "locatorFactory was not set!");
     notNull(processorsFactory, "processorsFactory was not set!");
     notNull(groupExtractor, "GroupExtractor was not set!");
     notNull(modelFactory, "ModelFactory was not set!");
@@ -234,7 +216,6 @@
     notNull(hashStrategy, "HashStrategy was not set!");
     notNull(authorizationManager, "authorizationManager was not set!");
     notNull(metaDataFactory, "metaDataFactory was not set!");
->>>>>>> f7fdc9da
   }
 
   /**
@@ -305,15 +286,11 @@
   }
 
   /**
-   * @param resourceLocatorFactory the resourceLocatorFactory to set
-   */
-<<<<<<< HEAD
+   * @param uriLocatorFactory
+   *          the uriLocatorFactory to set
+   */
   public final WroManager setResourceLocatorFactory(final ResourceLocatorFactory resourceLocatorFactory) {
-    this.resourceLocatorFactory = resourceLocatorFactory;
-=======
-  public final WroManager setUriLocatorFactory(final UriLocatorFactory uriLocatorFactory) {
-    this.locatorFactory = uriLocatorFactory;
->>>>>>> f7fdc9da
+    this.locatorFactory = resourceLocatorFactory;
     return this;
   }
 
@@ -325,15 +302,10 @@
   }
 
   /**
-   * @return the resourceLocatorFactory
-   */
-<<<<<<< HEAD
+   * @return the uriLocatorFactory
+   */
   public ResourceLocatorFactory getResourceLocatorFactory() {
-    return resourceLocatorFactory;
-=======
-  public final UriLocatorFactory getUriLocatorFactory() {
     return locatorFactory;
->>>>>>> f7fdc9da
   }
 
   /**
