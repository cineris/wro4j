package ro.isdc.wro.manager.factory.standalone;

import java.io.File;
import java.io.FileInputStream;
import java.io.IOException;
import java.io.InputStream;

import javax.servlet.ServletContext;
import javax.servlet.http.HttpServletRequest;

import org.apache.commons.io.FilenameUtils;
import org.slf4j.Logger;
import org.slf4j.LoggerFactory;

import ro.isdc.wro.config.Context;
import ro.isdc.wro.manager.WroManagerFactory;
import ro.isdc.wro.model.factory.WroModelFactory;
import ro.isdc.wro.model.factory.XmlModelFactory;
import ro.isdc.wro.model.group.GroupExtractor;
import ro.isdc.wro.model.group.processor.GroupExtractorDecorator;
import ro.isdc.wro.model.resource.locator.ServletContextUriLocator;
import ro.isdc.wro.model.resource.processor.ProcessorsFactory;
import ro.isdc.wro.model.resource.processor.SimpleProcessorsFactory;
import ro.isdc.wro.model.resource.processor.impl.BomStripperPreProcessor;
import ro.isdc.wro.model.resource.processor.impl.css.CssImportPreProcessor;
import ro.isdc.wro.model.resource.processor.impl.css.CssUrlRewritingProcessor;
import ro.isdc.wro.model.resource.processor.impl.css.CssVariablesProcessor;
import ro.isdc.wro.model.resource.processor.impl.css.JawrCssMinifierProcessor;
import ro.isdc.wro.model.resource.processor.impl.js.JSMinProcessor;
import ro.isdc.wro.model.resource.processor.impl.js.SemicolonAppenderPreProcessor;
import ro.isdc.wro.model.resource.util.NamingStrategy;
import ro.isdc.wro.model.resource.util.NoOpNamingStrategy;

/**
 * {@link WroManagerFactory} instance used by the maven plugin.
 *
 * @author Alex Objelean
 */
public class DefaultStandaloneContextAwareManagerFactory
  extends StandaloneWroManagerFactory implements StandaloneContextAwareManagerFactory {
  private static final Logger LOG = LoggerFactory.getLogger(DefaultStandaloneContextAwareManagerFactory.class);
  /**
   * Context used by stand-alone process.
   */
  private StandaloneContext standaloneContext;
  /**
   * Rename the file name based on its original name and content.
   */
  private NamingStrategy namingStrategy;
  /**
   * {@inheritDoc}
   */
  public void initialize(final StandaloneContext standaloneContext) {
    this.standaloneContext = standaloneContext;
    //This is important in order to make plugin aware about ignoreMissingResources option.
    Context.get().getConfig().setIgnoreMissingResources(standaloneContext.isIgnoreMissingResources());
    LOG.debug("initialize: " + standaloneContext);
    LOG.debug("config: " + Context.get().getConfig());
  }

  @Override
  protected GroupExtractor newGroupExtractor() {
    return new GroupExtractorDecorator(super.newGroupExtractor()) {
      @Override
      public boolean isMinimized(final HttpServletRequest request) {
        return standaloneContext.isMinimize();
      }
    };
  }


  @Override
  protected WroModelFactory newModelFactory(final ServletContext servletContext) {
    return new XmlModelFactory() {
      @Override
      protected InputStream getConfigResourceAsStream()
        throws IOException {
        return new FileInputStream(standaloneContext.getWroFile());
      }
    };
  }

  @Override
  protected ProcessorsFactory newProcessorsFactory() {
    final SimpleProcessorsFactory factory = new SimpleProcessorsFactory();
    factory.addPreProcessor(new BomStripperPreProcessor());
    factory.addPreProcessor(new CssImportPreProcessor());
    factory.addPreProcessor(new CssUrlRewritingProcessor());
    factory.addPreProcessor(new SemicolonAppenderPreProcessor());
    factory.addPostProcessor(new CssVariablesProcessor());
    factory.addPostProcessor(new JSMinProcessor());
    factory.addPostProcessor(new JawrCssMinifierProcessor());
    return factory;
  }

<<<<<<< HEAD
=======
  /**
   * Configure the pre and post processors. Override this to specify your own processors.
   *
   * @param groupsProcessor
   */
  protected void configureProcessors(final GroupsProcessor groupsProcessor) {
    groupsProcessor.addPreProcessor(new BomStripperPreProcessor());
    groupsProcessor.addPreProcessor(new CssImportPreProcessor());
    groupsProcessor.addPreProcessor(new CssUrlRewritingProcessor());
    groupsProcessor.addPreProcessor(new SemicolonAppenderPreProcessor());
    groupsProcessor.addPreProcessor(new JSMinProcessor());
    groupsProcessor.addPreProcessor(new JawrCssMinifierProcessor());

    groupsProcessor.addPostProcessor(new CssVariablesProcessor());
  }


>>>>>>> d389182c
  @Override
  protected ServletContextUriLocator newServletContextUriLocator() {
    return new ServletContextUriLocator() {
      @Override
      public InputStream locate(final String uri)
        throws IOException {
        //TODO this is duplicated code (from super) -> find a way to reuse it.
        if (getWildcardStreamLocator().hasWildcard(uri)) {
          final String fullPath = FilenameUtils.getFullPath(uri);
          final String realPath = standaloneContext.getContextFolder().getPath() + fullPath;
          return getWildcardStreamLocator().locateStream(uri, new File(realPath));
        }

        LOG.debug("locating uri: " + uri);
        final String uriWithoutPrefix = uri.replaceFirst(PREFIX, "");
        final File file = new File(standaloneContext.getContextFolder(), uriWithoutPrefix);
        LOG.debug("Opening file: " + file.getPath());
        return new FileInputStream(file);
      }
    };
  }


  /**
   * This method will never return null. If no NamingStrategy is set, a NoOp implementation will return.
   *
   * @return a not null {@link NamingStrategy}. If no {@link NamingStrategy} is set, a NoOp implementation will return.
   */
  public final NamingStrategy getNamingStrategy() {
    if (namingStrategy == null) {
      namingStrategy = new NoOpNamingStrategy();
    }
    return this.namingStrategy;
  }

  /**
   * @param namingStrategy the namingStrategy to set
   */
  public final void setNamingStrategy(final NamingStrategy namingStrategy) {
    this.namingStrategy = namingStrategy;
  }
}<|MERGE_RESOLUTION|>--- conflicted
+++ resolved
@@ -1,157 +1,138 @@
-package ro.isdc.wro.manager.factory.standalone;
-
-import java.io.File;
-import java.io.FileInputStream;
-import java.io.IOException;
-import java.io.InputStream;
-
-import javax.servlet.ServletContext;
-import javax.servlet.http.HttpServletRequest;
-
-import org.apache.commons.io.FilenameUtils;
-import org.slf4j.Logger;
-import org.slf4j.LoggerFactory;
-
-import ro.isdc.wro.config.Context;
-import ro.isdc.wro.manager.WroManagerFactory;
-import ro.isdc.wro.model.factory.WroModelFactory;
-import ro.isdc.wro.model.factory.XmlModelFactory;
-import ro.isdc.wro.model.group.GroupExtractor;
-import ro.isdc.wro.model.group.processor.GroupExtractorDecorator;
-import ro.isdc.wro.model.resource.locator.ServletContextUriLocator;
-import ro.isdc.wro.model.resource.processor.ProcessorsFactory;
-import ro.isdc.wro.model.resource.processor.SimpleProcessorsFactory;
-import ro.isdc.wro.model.resource.processor.impl.BomStripperPreProcessor;
-import ro.isdc.wro.model.resource.processor.impl.css.CssImportPreProcessor;
-import ro.isdc.wro.model.resource.processor.impl.css.CssUrlRewritingProcessor;
-import ro.isdc.wro.model.resource.processor.impl.css.CssVariablesProcessor;
-import ro.isdc.wro.model.resource.processor.impl.css.JawrCssMinifierProcessor;
-import ro.isdc.wro.model.resource.processor.impl.js.JSMinProcessor;
-import ro.isdc.wro.model.resource.processor.impl.js.SemicolonAppenderPreProcessor;
-import ro.isdc.wro.model.resource.util.NamingStrategy;
-import ro.isdc.wro.model.resource.util.NoOpNamingStrategy;
-
-/**
- * {@link WroManagerFactory} instance used by the maven plugin.
- *
- * @author Alex Objelean
- */
-public class DefaultStandaloneContextAwareManagerFactory
-  extends StandaloneWroManagerFactory implements StandaloneContextAwareManagerFactory {
-  private static final Logger LOG = LoggerFactory.getLogger(DefaultStandaloneContextAwareManagerFactory.class);
-  /**
-   * Context used by stand-alone process.
-   */
-  private StandaloneContext standaloneContext;
-  /**
-   * Rename the file name based on its original name and content.
-   */
-  private NamingStrategy namingStrategy;
-  /**
-   * {@inheritDoc}
-   */
-  public void initialize(final StandaloneContext standaloneContext) {
-    this.standaloneContext = standaloneContext;
-    //This is important in order to make plugin aware about ignoreMissingResources option.
-    Context.get().getConfig().setIgnoreMissingResources(standaloneContext.isIgnoreMissingResources());
-    LOG.debug("initialize: " + standaloneContext);
-    LOG.debug("config: " + Context.get().getConfig());
-  }
-
-  @Override
-  protected GroupExtractor newGroupExtractor() {
-    return new GroupExtractorDecorator(super.newGroupExtractor()) {
-      @Override
-      public boolean isMinimized(final HttpServletRequest request) {
-        return standaloneContext.isMinimize();
-      }
-    };
-  }
-
-
-  @Override
-  protected WroModelFactory newModelFactory(final ServletContext servletContext) {
-    return new XmlModelFactory() {
-      @Override
-      protected InputStream getConfigResourceAsStream()
-        throws IOException {
-        return new FileInputStream(standaloneContext.getWroFile());
-      }
-    };
-  }
-
-  @Override
-  protected ProcessorsFactory newProcessorsFactory() {
-    final SimpleProcessorsFactory factory = new SimpleProcessorsFactory();
-    factory.addPreProcessor(new BomStripperPreProcessor());
-    factory.addPreProcessor(new CssImportPreProcessor());
-    factory.addPreProcessor(new CssUrlRewritingProcessor());
-    factory.addPreProcessor(new SemicolonAppenderPreProcessor());
-    factory.addPostProcessor(new CssVariablesProcessor());
-    factory.addPostProcessor(new JSMinProcessor());
-    factory.addPostProcessor(new JawrCssMinifierProcessor());
-    return factory;
-  }
-
-<<<<<<< HEAD
-=======
-  /**
-   * Configure the pre and post processors. Override this to specify your own processors.
-   *
-   * @param groupsProcessor
-   */
-  protected void configureProcessors(final GroupsProcessor groupsProcessor) {
-    groupsProcessor.addPreProcessor(new BomStripperPreProcessor());
-    groupsProcessor.addPreProcessor(new CssImportPreProcessor());
-    groupsProcessor.addPreProcessor(new CssUrlRewritingProcessor());
-    groupsProcessor.addPreProcessor(new SemicolonAppenderPreProcessor());
-    groupsProcessor.addPreProcessor(new JSMinProcessor());
-    groupsProcessor.addPreProcessor(new JawrCssMinifierProcessor());
-
-    groupsProcessor.addPostProcessor(new CssVariablesProcessor());
-  }
-
-
->>>>>>> d389182c
-  @Override
-  protected ServletContextUriLocator newServletContextUriLocator() {
-    return new ServletContextUriLocator() {
-      @Override
-      public InputStream locate(final String uri)
-        throws IOException {
-        //TODO this is duplicated code (from super) -> find a way to reuse it.
-        if (getWildcardStreamLocator().hasWildcard(uri)) {
-          final String fullPath = FilenameUtils.getFullPath(uri);
-          final String realPath = standaloneContext.getContextFolder().getPath() + fullPath;
-          return getWildcardStreamLocator().locateStream(uri, new File(realPath));
-        }
-
-        LOG.debug("locating uri: " + uri);
-        final String uriWithoutPrefix = uri.replaceFirst(PREFIX, "");
-        final File file = new File(standaloneContext.getContextFolder(), uriWithoutPrefix);
-        LOG.debug("Opening file: " + file.getPath());
-        return new FileInputStream(file);
-      }
-    };
-  }
-
-
-  /**
-   * This method will never return null. If no NamingStrategy is set, a NoOp implementation will return.
-   *
-   * @return a not null {@link NamingStrategy}. If no {@link NamingStrategy} is set, a NoOp implementation will return.
-   */
-  public final NamingStrategy getNamingStrategy() {
-    if (namingStrategy == null) {
-      namingStrategy = new NoOpNamingStrategy();
-    }
-    return this.namingStrategy;
-  }
-
-  /**
-   * @param namingStrategy the namingStrategy to set
-   */
-  public final void setNamingStrategy(final NamingStrategy namingStrategy) {
-    this.namingStrategy = namingStrategy;
-  }
+package ro.isdc.wro.manager.factory.standalone;
+
+import java.io.File;
+import java.io.FileInputStream;
+import java.io.IOException;
+import java.io.InputStream;
+
+import javax.servlet.ServletContext;
+import javax.servlet.http.HttpServletRequest;
+
+import org.apache.commons.io.FilenameUtils;
+import org.slf4j.Logger;
+import org.slf4j.LoggerFactory;
+
+import ro.isdc.wro.config.Context;
+import ro.isdc.wro.manager.WroManagerFactory;
+import ro.isdc.wro.model.factory.WroModelFactory;
+import ro.isdc.wro.model.factory.XmlModelFactory;
+import ro.isdc.wro.model.group.GroupExtractor;
+import ro.isdc.wro.model.group.processor.GroupExtractorDecorator;
+import ro.isdc.wro.model.resource.locator.ServletContextUriLocator;
+import ro.isdc.wro.model.resource.processor.ProcessorsFactory;
+import ro.isdc.wro.model.resource.processor.SimpleProcessorsFactory;
+import ro.isdc.wro.model.resource.processor.impl.BomStripperPreProcessor;
+import ro.isdc.wro.model.resource.processor.impl.css.CssImportPreProcessor;
+import ro.isdc.wro.model.resource.processor.impl.css.CssUrlRewritingProcessor;
+import ro.isdc.wro.model.resource.processor.impl.css.CssVariablesProcessor;
+import ro.isdc.wro.model.resource.processor.impl.css.JawrCssMinifierProcessor;
+import ro.isdc.wro.model.resource.processor.impl.js.JSMinProcessor;
+import ro.isdc.wro.model.resource.processor.impl.js.SemicolonAppenderPreProcessor;
+import ro.isdc.wro.model.resource.util.NamingStrategy;
+import ro.isdc.wro.model.resource.util.NoOpNamingStrategy;
+
+/**
+ * {@link WroManagerFactory} instance used by the maven plugin.
+ *
+ * @author Alex Objelean
+ */
+public class DefaultStandaloneContextAwareManagerFactory
+  extends StandaloneWroManagerFactory implements StandaloneContextAwareManagerFactory {
+  private static final Logger LOG = LoggerFactory.getLogger(DefaultStandaloneContextAwareManagerFactory.class);
+  /**
+   * Context used by stand-alone process.
+   */
+  private StandaloneContext standaloneContext;
+  /**
+   * Rename the file name based on its original name and content.
+   */
+  private NamingStrategy namingStrategy;
+  /**
+   * {@inheritDoc}
+   */
+  public void initialize(final StandaloneContext standaloneContext) {
+    this.standaloneContext = standaloneContext;
+    //This is important in order to make plugin aware about ignoreMissingResources option.
+    Context.get().getConfig().setIgnoreMissingResources(standaloneContext.isIgnoreMissingResources());
+    LOG.debug("initialize: " + standaloneContext);
+    LOG.debug("config: " + Context.get().getConfig());
+  }
+
+  @Override
+  protected GroupExtractor newGroupExtractor() {
+    return new GroupExtractorDecorator(super.newGroupExtractor()) {
+      @Override
+      public boolean isMinimized(final HttpServletRequest request) {
+        return standaloneContext.isMinimize();
+      }
+    };
+  }
+
+
+  @Override
+  protected WroModelFactory newModelFactory(final ServletContext servletContext) {
+    return new XmlModelFactory() {
+      @Override
+      protected InputStream getConfigResourceAsStream()
+        throws IOException {
+        return new FileInputStream(standaloneContext.getWroFile());
+      }
+    };
+  }
+
+  @Override
+  protected ProcessorsFactory newProcessorsFactory() {
+    final SimpleProcessorsFactory factory = new SimpleProcessorsFactory();
+    factory.addPreProcessor(new BomStripperPreProcessor());
+    factory.addPreProcessor(new CssImportPreProcessor());
+    factory.addPreProcessor(new CssUrlRewritingProcessor());
+    factory.addPreProcessor(new SemicolonAppenderPreProcessor());
+    factory.addPreProcessor(new JSMinProcessor());
+    factory.addPreProcessor(new JawrCssMinifierProcessor());
+
+    factory.addPostProcessor(new CssVariablesProcessor());
+    return factory;
+  }
+
+  @Override
+  protected ServletContextUriLocator newServletContextUriLocator() {
+    return new ServletContextUriLocator() {
+      @Override
+      public InputStream locate(final String uri)
+        throws IOException {
+        //TODO this is duplicated code (from super) -> find a way to reuse it.
+        if (getWildcardStreamLocator().hasWildcard(uri)) {
+          final String fullPath = FilenameUtils.getFullPath(uri);
+          final String realPath = standaloneContext.getContextFolder().getPath() + fullPath;
+          return getWildcardStreamLocator().locateStream(uri, new File(realPath));
+        }
+
+        LOG.debug("locating uri: " + uri);
+        final String uriWithoutPrefix = uri.replaceFirst(PREFIX, "");
+        final File file = new File(standaloneContext.getContextFolder(), uriWithoutPrefix);
+        LOG.debug("Opening file: " + file.getPath());
+        return new FileInputStream(file);
+      }
+    };
+  }
+
+
+  /**
+   * This method will never return null. If no NamingStrategy is set, a NoOp implementation will return.
+   *
+   * @return a not null {@link NamingStrategy}. If no {@link NamingStrategy} is set, a NoOp implementation will return.
+   */
+  public final NamingStrategy getNamingStrategy() {
+    if (namingStrategy == null) {
+      namingStrategy = new NoOpNamingStrategy();
+    }
+    return this.namingStrategy;
+  }
+
+  /**
+   * @param namingStrategy the namingStrategy to set
+   */
+  public final void setNamingStrategy(final NamingStrategy namingStrategy) {
+    this.namingStrategy = namingStrategy;
+  }
 }