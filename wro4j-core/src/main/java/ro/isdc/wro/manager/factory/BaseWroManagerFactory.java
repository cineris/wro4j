--- conflicted
+++ resolved
@@ -260,24 +260,17 @@
     this.modelFactory = modelFactory;
     return this;
   }
-
-
-  /**
-<<<<<<< HEAD
-   * @param hashBuilder the hashBuilder to set
-=======
+  
+  /**
    * @deprecated use {@link BaseWroManagerFactory#setHashStrategy(HashStrategy)}
    * @param hashBuilder
    *          the hashBuilder to set
->>>>>>> b071537f
-   */
-  @Deprecated
+   */
   public BaseWroManagerFactory setHashBuilder(final HashStrategy hashBuilder) {
     this.hashStrategy = hashBuilder;
     return this;
   }
   
-
   /**
    * @param hashBuilder
    *          the hashBuilder to set
@@ -288,7 +281,8 @@
   }
   
   /**
-   * @param modelTransformers the modelTransformers to set
+   * @param modelTransformers
+   *          the modelTransformers to set
    */
   public BaseWroManagerFactory setModelTransformers(final List<Transformer<WroModel>> modelTransformers) {
     this.modelTransformers = modelTransformers;
