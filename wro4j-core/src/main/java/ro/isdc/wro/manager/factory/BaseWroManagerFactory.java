--- conflicted
+++ resolved
@@ -9,13 +9,10 @@
 
 import javax.servlet.ServletContext;
 
-<<<<<<< HEAD
-import ro.isdc.wro.cache.CacheChangeCallbackAware;
-=======
 import org.slf4j.Logger;
 import org.slf4j.LoggerFactory;
 
->>>>>>> b106e2af
+import ro.isdc.wro.cache.CacheChangeCallbackAware;
 import ro.isdc.wro.cache.CacheEntry;
 import ro.isdc.wro.cache.CacheStrategy;
 import ro.isdc.wro.cache.ContentHashEntry;
@@ -188,7 +185,14 @@
    * @return {@link WroModelFactory} implementation
    */
   protected WroModelFactory newModelFactory() {
-<<<<<<< HEAD
+    try {
+      LOG.info("Trying to use SmartWroModelFactory as default model factory");
+      final Class<? extends WroModelFactory> smartFactoryClass = Class.forName(
+        "ro.isdc.wro.extensions.model.factory.SmartWroModelFactory").asSubclass(WroModelFactory.class);
+      return smartFactoryClass.newInstance();
+    } catch (final Exception e) {
+      LOG.info("SmartWroModelFactory is not available. Using default model factory: " + e.getMessage());
+    }
     return new XmlModelFactory() {
       /**
        * This factory will run properly only when is used inside a web application. The configuration xml file will be
@@ -199,17 +203,6 @@
         return new ServletContextResourceLocator(Context.get().getServletContext(), "/WEB-INF/" + XML_CONFIG_FILE);
       }
     };
-=======
-    try {
-      LOG.info("Trying to use SmartWroModelFactory as default model factory");
-      final Class<? extends WroModelFactory> smartFactoryClass = Class.forName(
-        "ro.isdc.wro.extensions.model.factory.SmartWroModelFactory").asSubclass(WroModelFactory.class);
-      return smartFactoryClass.newInstance();
-    } catch (final Exception e) {
-      LOG.info("SmartWroModelFactory is not available. Using default model factory: " + e.getMessage());
-    }
-    return new ServletContextAwareXmlModelFactory();
->>>>>>> b106e2af
   }
 
 
