/*
 * Copyright (c) 2008. All rights reserved.
 */
package ro.isdc.wro.manager.factory;

import java.util.ArrayList;
import java.util.List;

import javax.servlet.ServletContext;

import org.slf4j.Logger;
import org.slf4j.LoggerFactory;

import ro.isdc.wro.WroRuntimeException;
import ro.isdc.wro.cache.CacheEntry;
import ro.isdc.wro.cache.CacheStrategy;
import ro.isdc.wro.cache.ContentHashEntry;
import ro.isdc.wro.cache.impl.LruMemoryCacheStrategy;
import ro.isdc.wro.manager.WroManager;
import ro.isdc.wro.model.WroModel;
import ro.isdc.wro.model.factory.WroModelFactory;
import ro.isdc.wro.model.factory.XmlModelFactory;
import ro.isdc.wro.model.group.DefaultGroupExtractor;
import ro.isdc.wro.model.group.GroupExtractor;
import ro.isdc.wro.model.group.processor.Injector;
import ro.isdc.wro.model.group.processor.InjectorBuilder;
import ro.isdc.wro.model.resource.locator.factory.DefaultResourceLocatorFactory;
import ro.isdc.wro.model.resource.locator.factory.ResourceLocatorFactory;
import ro.isdc.wro.model.resource.processor.factory.DefaultProcesorsFactory;
import ro.isdc.wro.model.resource.processor.factory.ProcessorsFactory;
import ro.isdc.wro.model.resource.support.hash.HashBuilder;
import ro.isdc.wro.model.resource.support.hash.HashStrategy;
import ro.isdc.wro.model.resource.support.hash.SHA1HashStrategy;
import ro.isdc.wro.model.resource.support.naming.NamingStrategy;
import ro.isdc.wro.model.resource.support.naming.NoOpNamingStrategy;
import ro.isdc.wro.model.transformer.WildcardExpanderModelTransformer;
import ro.isdc.wro.util.DestroyableLazyInitializer;
import ro.isdc.wro.util.Transformer;


/**
 * Default implementation of {@link WroManagerFactory} which creates default locators and processors and handles the
 * injection logic by creating an {@link Injector} and injecting where it is appropriate.
 *
 * @author Alex Objelean
 * @created Created on Dec 30, 2009
 */
public class BaseWroManagerFactory
  implements WroManagerFactory {
  private static final Logger LOG = LoggerFactory.getLogger(BaseWroManagerFactory.class);

  private GroupExtractor groupExtractor;
  private WroModelFactory modelFactory;
  private CacheStrategy<CacheEntry, ContentHashEntry> cacheStrategy;
  private HashStrategy hashStrategy;
  /**
   * A list of model transformers. Allows manager to mutate the model before it is being parsed and
   * processed.
   */
  private List<Transformer<WroModel>> modelTransformers;
  private ResourceLocatorFactory resourceLocatorFactory;
  private ProcessorsFactory processorsFactory;
  private NamingStrategy namingStrategy;
  /**
   * Handles the lazy synchronized creation of the manager
   */
  private DestroyableLazyInitializer<WroManager> managerInitializer = new DestroyableLazyInitializer<WroManager>() {
    @Override
    protected WroManager initialize() {
      final WroManager manager = new WroManager();
      if (modelFactory == null) {
        modelFactory = newModelFactory();
      }
      if (groupExtractor == null) {
        groupExtractor = newGroupExtractor();
      }
      if (cacheStrategy == null) {
        cacheStrategy = newCacheStrategy();
      }
      if (hashStrategy == null) {
        hashStrategy = newHashStrategy();
      }
      if (modelTransformers == null) {
        modelTransformers = newModelTransformers();
      }
      if (processorsFactory == null) {
        processorsFactory = newProcessorsFactory();
      }
      if (resourceLocatorFactory == null) {
        resourceLocatorFactory = newResourceLocatorFactory();
      }
      //use NoOp as default naming strategy
      if (namingStrategy == null) {
        namingStrategy = newNamingStrategy();
      }

      manager.setGroupExtractor(groupExtractor);
      manager.setCacheStrategy(cacheStrategy);
<<<<<<< HEAD
      manager.setHashBuilder(hashBuilder);
      manager.setResourceLocatorFactory(resourceLocatorFactory);
=======
      manager.setHashBuilder(hashStrategy);
      manager.setUriLocatorFactory(uriLocatorFactory);
>>>>>>> 0fef59e1
      manager.setProcessorsFactory(processorsFactory);
      manager.setNamingStrategy(namingStrategy);
      manager.setModelFactory(modelFactory);
      manager.setModelTransformers(modelTransformers);

      
      final Injector injector = new InjectorBuilder(manager).build();
      injector.inject(manager);
      
      //initialize before injection to allow injector do its job properly
      onAfterInitializeManager(manager);
      
      return manager;
    }
  };

  /**
   * Creates default singleton instance of manager, by initializing manager dependencies with default values
   * (processors).
   */
  public final WroManager create() {
    return managerInitializer.get();
  }

  /**
   * Allows factory to do additional manager configuration after it was initialzed. One use-case is to configure
   * callbacks. Default implementation does nothing. Do not set anything else except callbacks in this method, otherwise
   * the initialization will not be performed properly.
   * 
   * @param manager
   *          initialized instance of {@link WroManager}.
   */
  protected void onAfterInitializeManager(final WroManager manager) {
  }

  /**
   * @param namingStrategy the namingStrategy to set
   */
  public BaseWroManagerFactory setNamingStrategy(final NamingStrategy namingStrategy) {
    this.namingStrategy = namingStrategy;
    return this;
  }


  /**
   * @return the namingStrategy
   */
  public NamingStrategy getNamingStrategy() {
    return namingStrategy;
  }
  
  /**
   * @return default implementation of modelTransformers.
   */
  protected List<Transformer<WroModel>> newModelTransformers() {
    addModelTransformer(new WildcardExpanderModelTransformer());
    return this.modelTransformers;
  }


  /**
   * Override to provide a different or modified default factory implementation.
   *
   * @return {@link ProcessorsFactory} object.
   */
  protected ProcessorsFactory newProcessorsFactory() {
    return new DefaultProcesorsFactory();
  }

  /**
   * Override to provide a different or modified factory.
   *
   * @return {@link UriLocatorFactory} object.
   */
  protected ResourceLocatorFactory newResourceLocatorFactory() {
    return DefaultResourceLocatorFactory.contextAwareFactory();
  }


  /**
   * @return {@link HashStrategy} instance.
   */
  protected HashStrategy newHashStrategy() {
    return new SHA1HashStrategy();
  }
  
  /**
   * @return default {@link NamingStrategy} to be used by this {@link WroManagerFactory} 
   */
  protected NamingStrategy newNamingStrategy() {
    return new NoOpNamingStrategy();
  }

  /**
   * {@inheritDoc}
   */
  public void onCachePeriodChanged(final long period) {
    try {
      managerInitializer.get().onCachePeriodChanged(period);
    } catch (final WroRuntimeException e) {
      LOG.warn("[FAIL] Unable to reload cache, probably because invoked outside of context");
    }
  }


  /**
   * {@inheritDoc}
   */
  public void onModelPeriodChanged(final long period) {
    try {
      managerInitializer.get().onModelPeriodChanged(period);
      // update cache too.
      managerInitializer.get().getCacheStrategy().clear();
    } catch (final WroRuntimeException e) {
      LOG.warn("[FAIL] Unable to reload model, probably because invoked outside of context");
    }
  }


  /**
   * @return {@link CacheStrategy} instance for resources' group caching.
   */
  protected CacheStrategy<CacheEntry, ContentHashEntry> newCacheStrategy() {
    return new LruMemoryCacheStrategy<CacheEntry, ContentHashEntry>();
  }


  /**
   * @return {@link GroupExtractor} implementation.
   */
  protected GroupExtractor newGroupExtractor() {
    return new DefaultGroupExtractor();
  }


  /**
   * @param servletContext {@link ServletContext} which could be useful for creating dynamic {@link WroModel}.
   * @return {@link WroModelFactory} implementation
   */
  protected WroModelFactory newModelFactory() {
    try {
      LOG.debug("Trying to use SmartWroModelFactory as default model factory");
      final Class<? extends WroModelFactory> smartFactoryClass = Class.forName(
        "ro.isdc.wro.extensions.model.factory.SmartWroModelFactory").asSubclass(WroModelFactory.class);
      return smartFactoryClass.newInstance();
    } catch (final Exception e) {
      LOG.info("[FAIL] SmartWroModelFactory is not available. Using default model factory.");
      LOG.debug("Reason: {}", e.toString());
    }
    return new XmlModelFactory();
  }


  /**
   * @param groupExtractor the groupExtractor to set
   */
  public BaseWroManagerFactory setGroupExtractor(final GroupExtractor groupExtractor) {
    this.groupExtractor = groupExtractor;
    return this;
  }


  /**
   * @param modelFactory the modelFactory to set
   */
  public BaseWroManagerFactory setModelFactory(final WroModelFactory modelFactory) {
    this.modelFactory = modelFactory;
    return this;
  }


  /**
   * @param hashBuilder the hashBuilder to set
   */
  public BaseWroManagerFactory setHashBuilder(final HashStrategy hashBuilder) {
    this.hashStrategy = hashBuilder;
    return this;
  }
  
  /**
   * @param modelTransformers the modelTransformers to set
   */
  public BaseWroManagerFactory setModelTransformers(final List<Transformer<WroModel>> modelTransformers) {
    this.modelTransformers = modelTransformers;
    return this;
  }

  /**
   * Add a single model transformer.
   */
  public BaseWroManagerFactory addModelTransformer(final Transformer<WroModel> modelTransformer) {
    if (modelTransformers == null) {
      modelTransformers = new ArrayList<Transformer<WroModel>>();
    }
    this.modelTransformers.add(modelTransformer);
    return this;
  }

  /**
   * @param cacheStrategy the cacheStrategy to set
   */
  public BaseWroManagerFactory setCacheStrategy(final CacheStrategy<CacheEntry, ContentHashEntry> cacheStrategy) {
    this.cacheStrategy = cacheStrategy;
    return this;
  }


  /**
   * @param resourceLocatorFactory the uriLocatorFactory to set
   */
  public BaseWroManagerFactory setResourceLocatorFactory(final ResourceLocatorFactory resourceLocatorFactory) {
    this.resourceLocatorFactory = resourceLocatorFactory;
    return this;
  }

  /**
   * @param processorsFactory the processorsFactory to set
   */
  public void setProcessorsFactory(final ProcessorsFactory processorsFactory) {
    this.processorsFactory = processorsFactory;
  }
  

  public WroModelFactory getModelFactory() {
    return modelFactory;
  }

  /**
   * {@inheritDoc}
   */
  public void destroy() {
    managerInitializer.destroy();
  }
}<|MERGE_RESOLUTION|>--- conflicted
+++ resolved
@@ -96,13 +96,8 @@
 
       manager.setGroupExtractor(groupExtractor);
       manager.setCacheStrategy(cacheStrategy);
-<<<<<<< HEAD
-      manager.setHashBuilder(hashBuilder);
+      manager.setHashBuilder(hashStrategy);
       manager.setResourceLocatorFactory(resourceLocatorFactory);
-=======
-      manager.setHashBuilder(hashStrategy);
-      manager.setUriLocatorFactory(uriLocatorFactory);
->>>>>>> 0fef59e1
       manager.setProcessorsFactory(processorsFactory);
       manager.setNamingStrategy(namingStrategy);
       manager.setModelFactory(modelFactory);
