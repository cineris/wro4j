/*
 * Copyright (c) 2009.
 */
package ro.isdc.wro.manager.factory;

import java.util.Map;
import java.util.Properties;

import javax.servlet.FilterConfig;

import org.apache.commons.lang3.Validate;
import org.slf4j.Logger;
import org.slf4j.LoggerFactory;

import ro.isdc.wro.config.Context;
import ro.isdc.wro.config.factory.FilterConfigWroConfigurationFactory;
import ro.isdc.wro.config.factory.ServletContextPropertyWroConfigurationFactory;
import ro.isdc.wro.model.resource.locator.ResourceLocator;
import ro.isdc.wro.model.resource.locator.factory.ConfigurableLocatorFactory;
<<<<<<< HEAD
import ro.isdc.wro.model.resource.locator.factory.ResourceLocatorFactory;
import ro.isdc.wro.model.resource.processor.ResourceProcessor;
=======
import ro.isdc.wro.model.resource.locator.factory.UriLocatorFactory;
import ro.isdc.wro.model.resource.locator.support.LocatorProvider;
import ro.isdc.wro.model.resource.processor.ResourcePostProcessor;
import ro.isdc.wro.model.resource.processor.ResourcePreProcessor;
>>>>>>> 866f0250
import ro.isdc.wro.model.resource.processor.factory.ConfigurableProcessorsFactory;
import ro.isdc.wro.model.resource.processor.factory.ProcessorsFactory;
import ro.isdc.wro.model.resource.processor.support.ProcessorProvider;
import ro.isdc.wro.model.resource.support.AbstractConfigurableMultipleStrategy;
import ro.isdc.wro.model.resource.support.hash.ConfigurableHashStrategy;
import ro.isdc.wro.model.resource.support.hash.HashStrategy;
import ro.isdc.wro.model.resource.support.naming.ConfigurableNamingStrategy;
import ro.isdc.wro.model.resource.support.naming.NamingStrategy;


/**
 * Allow configuring uriLocators & processors to add using initParams of the filter.
 *
 * @author Alex Objelean
 * @created Created on Dec 31, 2009
 */
public class ConfigurableWroManagerFactory extends BaseWroManagerFactory {
  private static final Logger LOG = LoggerFactory.getLogger(ConfigurableWroManagerFactory.class);
  private Properties configProperties;

  /**
   * Allow subclasses to contribute with it's own locators.
   *
   * @param map containing locator mappings.
   */
  protected void contributeLocators(final Map<String, ResourceLocator> map) {
  }


  /**
   * Allow subclasses to contribute with it's own pre processors.
   * <p>
   * It is implementor responsibility to add a {@link ResourcePreProcessor} instance.
   *
   * @param map containing processor mappings.
   */
  protected void contributePreProcessors(final Map<String, ResourceProcessor> map) {
  }


  /**
   * Allow subclasses to contribute with it's own processors.
   * <p>
   * It is implementor responsibility to add a {@link ResourcePostProcessor} instance.
   *
   * @param map containing processor mappings.
   */
  protected void contributePostProcessors(final Map<String, ResourceProcessor> map) {
  }


  /**
   * {@inheritDoc}
   */
  @Override
  protected ResourceLocatorFactory newResourceLocatorFactory() {
    final ConfigurableLocatorFactory factory = new ConfigurableLocatorFactory() {
      @Override
      protected Properties newProperties() {
        final Properties props = new Properties();
        updatePropertiesWithConfiguration(props, ConfigurableLocatorFactory.PARAM_URI_LOCATORS);
        return props;
      }
      @Override
      protected Map<String, UriLocator> getStrategies(final LocatorProvider provider) {
        final Map<String, UriLocator> map = super.getStrategies(provider);
        contributeLocators(map);
        return map;
      }
    };
    return factory;
  }


  /**
   * Reuse {@link ConfigurableProcessorsFactory} for processors lookup.
   */
  @Override
  protected ProcessorsFactory newProcessorsFactory() {
    final ConfigurableProcessorsFactory factory = new ConfigurableProcessorsFactory() {
      @Override
      protected Properties newProperties() {
        final Properties props = new Properties();
        updatePropertiesWithConfiguration(props, ConfigurableProcessorsFactory.PARAM_PRE_PROCESSORS);
        updatePropertiesWithConfiguration(props, ConfigurableProcessorsFactory.PARAM_POST_PROCESSORS);
        return props;
      }
      @Override
      protected Map<String, ResourcePostProcessor> getPostProcessorStrategies(ProcessorProvider provider) {
        final Map<String, ResourcePostProcessor> map = super.getPostProcessorStrategies(provider);
        contributePostProcessors(map);
        return map;
      }
      @Override
      protected Map<String, ResourcePreProcessor> getPreProcessorStrategies(ProcessorProvider provider) {
        final Map<String, ResourcePreProcessor> map = super.getPreProcessorStrategies(provider);
        contributePreProcessors(map);
        return map;
      }
    };
    return factory;
  }

  /**
   * {@inheritDoc}
   */
  @Override
  protected NamingStrategy newNamingStrategy() {
    return new ConfigurableNamingStrategy() {
      @Override
      protected Properties newProperties() {
        final Properties props = new Properties();
        updatePropertiesWithConfiguration(props, ConfigurableNamingStrategy.KEY);
        return props;
      }
    };
  }

  /**
   * {@inheritDoc}
   */
  @Override
  protected HashStrategy newHashStrategy() {
    return new ConfigurableHashStrategy() {
      @Override
      protected Properties newProperties() {
        final Properties props = new Properties();
        updatePropertiesWithConfiguration(props, ConfigurableHashStrategy.KEY);
        return props;

      }
    };
  }
  
  /**
   * Add to properties a new key with value extracted either from filterConfig or from configurable properties file.
   * This method helps to ensure backward compatibility of the filterConfig vs configProperties configuration.
   * 
   * @param props
   *          the {@link Properties} which will be populated with the value extracted from filterConfig or
   *          configProperties for the provided key.
   * @param key
   *          to read from filterConfig or configProperties and put into props.
   */
  private void updatePropertiesWithConfiguration(final Properties props, final String key) {
    final FilterConfig filterConfig = Context.get().getFilterConfig();
    // first, retrieve value from init-param for backward compatibility
    final String valuesAsString = filterConfig.getInitParameter(key);
    if (valuesAsString != null) {
      props.setProperty(key, valuesAsString);
    } else {
      // retrieve value from configProperties file
      final String value = getConfigProperties().getProperty(key);
      if (value != null) {
        props.setProperty(key, value);
      }
    }
  }

  /**
   * Use this method rather than accessing the field directly, because it will create a default one if none is provided.
   */
  private Properties getConfigProperties() {
    if (configProperties == null) {
      configProperties = newConfigProperties();
    }
    return configProperties;
  }

  /**
   * Override this method to provide a different config properties file location. It is very likely that you would like
   * it to be the same as the one used by the {@link FilterConfigWroConfigurationFactory}. The default properties file
   * location is /WEB-INF/wro.properties.
   *
   * @return a not null properties object used as a secondary configuration option for processors if these are not
   *         configured in init-param.
   */
  protected Properties newConfigProperties() {
    // default location is /WEB-INF/wro.properties
    final Properties props = new Properties();
    try {
      return new ServletContextPropertyWroConfigurationFactory(Context.get().getServletContext()).createProperties();
    } catch (final Exception e) {
      LOG.debug("No configuration property file found.");
    }
    return props;
  }

  /**
   * Setter is useful for unit tests.
   */
  public ConfigurableWroManagerFactory setConfigProperties(final Properties configProperties) {
    Validate.notNull(configProperties);
    this.configProperties = configProperties;
    return this;
  }

}<|MERGE_RESOLUTION|>--- conflicted
+++ resolved
@@ -15,21 +15,13 @@
 import ro.isdc.wro.config.Context;
 import ro.isdc.wro.config.factory.FilterConfigWroConfigurationFactory;
 import ro.isdc.wro.config.factory.ServletContextPropertyWroConfigurationFactory;
-import ro.isdc.wro.model.resource.locator.ResourceLocator;
 import ro.isdc.wro.model.resource.locator.factory.ConfigurableLocatorFactory;
-<<<<<<< HEAD
 import ro.isdc.wro.model.resource.locator.factory.ResourceLocatorFactory;
+import ro.isdc.wro.model.resource.locator.support.LocatorProvider;
 import ro.isdc.wro.model.resource.processor.ResourceProcessor;
-=======
-import ro.isdc.wro.model.resource.locator.factory.UriLocatorFactory;
-import ro.isdc.wro.model.resource.locator.support.LocatorProvider;
-import ro.isdc.wro.model.resource.processor.ResourcePostProcessor;
-import ro.isdc.wro.model.resource.processor.ResourcePreProcessor;
->>>>>>> 866f0250
 import ro.isdc.wro.model.resource.processor.factory.ConfigurableProcessorsFactory;
 import ro.isdc.wro.model.resource.processor.factory.ProcessorsFactory;
 import ro.isdc.wro.model.resource.processor.support.ProcessorProvider;
-import ro.isdc.wro.model.resource.support.AbstractConfigurableMultipleStrategy;
 import ro.isdc.wro.model.resource.support.hash.ConfigurableHashStrategy;
 import ro.isdc.wro.model.resource.support.hash.HashStrategy;
 import ro.isdc.wro.model.resource.support.naming.ConfigurableNamingStrategy;
@@ -51,7 +43,7 @@
    *
    * @param map containing locator mappings.
    */
-  protected void contributeLocators(final Map<String, ResourceLocator> map) {
+  protected void contributeLocators(final Map<String, ResourceLocatorFactory> map) {
   }
 
 
@@ -90,8 +82,8 @@
         return props;
       }
       @Override
-      protected Map<String, UriLocator> getStrategies(final LocatorProvider provider) {
-        final Map<String, UriLocator> map = super.getStrategies(provider);
+      protected Map<String, ResourceLocatorFactory> getStrategies(final LocatorProvider provider) {
+        final Map<String, ResourceLocatorFactory> map = super.getStrategies(provider);
         contributeLocators(map);
         return map;
       }
@@ -114,14 +106,14 @@
         return props;
       }
       @Override
-      protected Map<String, ResourcePostProcessor> getPostProcessorStrategies(ProcessorProvider provider) {
-        final Map<String, ResourcePostProcessor> map = super.getPostProcessorStrategies(provider);
+      protected Map<String, ResourceProcessor> getPostProcessorStrategies(ProcessorProvider provider) {
+        final Map<String, ResourceProcessor> map = super.getPostProcessorStrategies(provider);
         contributePostProcessors(map);
         return map;
       }
       @Override
-      protected Map<String, ResourcePreProcessor> getPreProcessorStrategies(ProcessorProvider provider) {
-        final Map<String, ResourcePreProcessor> map = super.getPreProcessorStrategies(provider);
+      protected Map<String, ResourceProcessor> getPreProcessorStrategies(ProcessorProvider provider) {
+        final Map<String, ResourceProcessor> map = super.getPreProcessorStrategies(provider);
         contributePreProcessors(map);
         return map;
       }
