/*
 * Copyright (c) 2009.
 */
package ro.isdc.wro.manager.factory;

import java.util.Map;
import java.util.Properties;

import javax.servlet.FilterConfig;

import org.apache.commons.lang3.Validate;
import org.slf4j.Logger;
import org.slf4j.LoggerFactory;

import ro.isdc.wro.config.Context;
import ro.isdc.wro.config.factory.FilterConfigWroConfigurationFactory;
import ro.isdc.wro.config.factory.ServletContextPropertyWroConfigurationFactory;
<<<<<<< HEAD
import ro.isdc.wro.model.resource.processor.ResourceProcessor;
=======
import ro.isdc.wro.model.resource.locator.UriLocator;
import ro.isdc.wro.model.resource.locator.factory.ConfigurableLocatorFactory;
import ro.isdc.wro.model.resource.locator.factory.UriLocatorFactory;
import ro.isdc.wro.model.resource.processor.ResourcePostProcessor;
import ro.isdc.wro.model.resource.processor.ResourcePreProcessor;
>>>>>>> 6d85738a
import ro.isdc.wro.model.resource.processor.factory.ConfigurableProcessorsFactory;
import ro.isdc.wro.model.resource.processor.factory.ProcessorsFactory;
import ro.isdc.wro.model.resource.support.hash.ConfigurableHashStrategy;
import ro.isdc.wro.model.resource.support.hash.HashStrategy;
import ro.isdc.wro.model.resource.support.naming.ConfigurableNamingStrategy;
import ro.isdc.wro.model.resource.support.naming.NamingStrategy;


/**
 * Allow configuring uriLocators & processors to add using initParams of the filter.
 *
 * @author Alex Objelean
 * @created Created on Dec 31, 2009
 */
public class ConfigurableWroManagerFactory extends BaseWroManagerFactory {
  private static final Logger LOG = LoggerFactory.getLogger(ConfigurableWroManagerFactory.class);
  private Properties configProperties;
<<<<<<< HEAD
=======

  /**
   * Allow subclasses to contribute with it's own locators.
   *
   * @param map containing locator mappings.
   */
  protected void contributeLocators(final Map<String, UriLocator> map) {}


>>>>>>> 6d85738a
  /**
   * Allow subclasses to contribute with it's own pre processors.
   * <p>
   * It is implementor responsibility to add a {@link ResourcePreProcessor} instance.
   *
   * @param map containing processor mappings.
   */
  protected void contributePreProcessors(final Map<String, ResourceProcessor> map) {}


  /**
   * Allow subclasses to contribute with it's own processors.
   * <p>
   * It is implementor responsibility to add a {@link ResourcePostProcessor} instance.
   *
   * @param map containing processor mappings.
   */
<<<<<<< HEAD
  protected void contributePostProcessors(final Map<String, ResourceProcessor> map) {}
=======
  protected void contributePostProcessors(final Map<String, ResourcePostProcessor> map) {}


  /**
   * {@inheritDoc}
   */
  @Override
  protected UriLocatorFactory newUriLocatorFactory() {
    final ConfigurableLocatorFactory factory = new ConfigurableLocatorFactory() {
      @Override
      protected Properties newProperties() {
        final Properties props = new Properties();
        updatePropertiesWithConfiguration(props, ConfigurableLocatorFactory.PARAM_URI_LOCATORS);
        return props;
      }
    };
    return factory;
  }
>>>>>>> 6d85738a


  /**
   * Reuse {@link ConfigurableProcessorsFactory} for processors lookup.
   */
  @Override
  protected ProcessorsFactory newProcessorsFactory() {
    final ConfigurableProcessorsFactory factory = new ConfigurableProcessorsFactory() {
      @Override
      protected Properties newProperties() {
        final Properties props = new Properties();
        updatePropertiesWithConfiguration(props, ConfigurableProcessorsFactory.PARAM_PRE_PROCESSORS);
        updatePropertiesWithConfiguration(props, ConfigurableProcessorsFactory.PARAM_POST_PROCESSORS);
        return props;
      }
    };
    return factory;
  }

  /**
   * {@inheritDoc}
   */
  @Override
  protected NamingStrategy newNamingStrategy() {
    return new ConfigurableNamingStrategy() {
      @Override
      protected Properties newProperties() {
        final Properties props = new Properties();
        updatePropertiesWithConfiguration(props, ConfigurableNamingStrategy.KEY);
        return props;
      }
    };
  }

  /**
   * {@inheritDoc}
   */
  @Override
  protected HashStrategy newHashStrategy() {
    return new ConfigurableHashStrategy() {
      @Override
      protected Properties newProperties() {
        final Properties props = new Properties();
        updatePropertiesWithConfiguration(props, ConfigurableHashStrategy.KEY);
        return props;

      }
    };
  }
  
  /**
   * Add to properties a new key with value extracted either from filterConfig or from configurable properties file.
   * This method helps to ensure backward compatibility of the filterConfig vs configProperties configuration.
   * 
   * @param props
   *          the {@link Properties} which will be populated with the value extracted from filterConfig or
   *          configProperties for the provided key.
   * @param key
   *          to read from filterConfig or configProperties and put into props.
   */
  private void updatePropertiesWithConfiguration(final Properties props, final String key) {
    final FilterConfig filterConfig = Context.get().getFilterConfig();
    // first, retrieve value from init-param for backward compatibility
    final String valuesAsString = filterConfig.getInitParameter(key);
    if (valuesAsString != null) {
      props.setProperty(key, valuesAsString);
    } else {
      // retrieve value from configProperties file
      final String value = getConfigProperties().getProperty(key);
      if (value != null) {
        props.setProperty(key, value);
      }
    }
  }

  /**
   * Use this method rather than accessing the field directly, because it will create a default one if none is provided.
   */
  private Properties getConfigProperties() {
    if (configProperties == null) {
      configProperties = newConfigProperties();
    }
    return configProperties;
  }

  /**
   * Override this method to provide a different config properties file location. It is very likely that you would like
   * it to be the same as the one used by the {@link FilterConfigWroConfigurationFactory}. The default properties file
   * location is /WEB-INF/wro.properties.
   *
   * @return a not null properties object used as a secondary configuration option for processors if these are not
   *         configured in init-param.
   */
  protected Properties newConfigProperties() {
    // default location is /WEB-INF/wro.properties
    final Properties props = new Properties();
    try {
      return new ServletContextPropertyWroConfigurationFactory(Context.get().getServletContext()).createProperties();
    } catch (final Exception e) {
      LOG.debug("No configuration property file found.");
    }
    return props;
  }

  /**
   * Setter is useful for unit tests.
   */
  public ConfigurableWroManagerFactory setConfigProperties(final Properties configProperties) {
    Validate.notNull(configProperties);
    this.configProperties = configProperties;
    return this;
  }

}<|MERGE_RESOLUTION|>--- conflicted
+++ resolved
@@ -15,15 +15,10 @@
 import ro.isdc.wro.config.Context;
 import ro.isdc.wro.config.factory.FilterConfigWroConfigurationFactory;
 import ro.isdc.wro.config.factory.ServletContextPropertyWroConfigurationFactory;
-<<<<<<< HEAD
+import ro.isdc.wro.model.resource.locator.ResourceLocator;
+import ro.isdc.wro.model.resource.locator.factory.ConfigurableLocatorFactory;
+import ro.isdc.wro.model.resource.locator.factory.ResourceLocatorFactory;
 import ro.isdc.wro.model.resource.processor.ResourceProcessor;
-=======
-import ro.isdc.wro.model.resource.locator.UriLocator;
-import ro.isdc.wro.model.resource.locator.factory.ConfigurableLocatorFactory;
-import ro.isdc.wro.model.resource.locator.factory.UriLocatorFactory;
-import ro.isdc.wro.model.resource.processor.ResourcePostProcessor;
-import ro.isdc.wro.model.resource.processor.ResourcePreProcessor;
->>>>>>> 6d85738a
 import ro.isdc.wro.model.resource.processor.factory.ConfigurableProcessorsFactory;
 import ro.isdc.wro.model.resource.processor.factory.ProcessorsFactory;
 import ro.isdc.wro.model.resource.support.hash.ConfigurableHashStrategy;
@@ -41,18 +36,16 @@
 public class ConfigurableWroManagerFactory extends BaseWroManagerFactory {
   private static final Logger LOG = LoggerFactory.getLogger(ConfigurableWroManagerFactory.class);
   private Properties configProperties;
-<<<<<<< HEAD
-=======
 
   /**
    * Allow subclasses to contribute with it's own locators.
    *
    * @param map containing locator mappings.
    */
-  protected void contributeLocators(final Map<String, UriLocator> map) {}
+  protected void contributeLocators(final Map<String, ResourceLocator> map) {
+  }
 
 
->>>>>>> 6d85738a
   /**
    * Allow subclasses to contribute with it's own pre processors.
    * <p>
@@ -60,7 +53,8 @@
    *
    * @param map containing processor mappings.
    */
-  protected void contributePreProcessors(final Map<String, ResourceProcessor> map) {}
+  protected void contributePreProcessors(final Map<String, ResourceProcessor> map) {
+  }
 
 
   /**
@@ -70,17 +64,15 @@
    *
    * @param map containing processor mappings.
    */
-<<<<<<< HEAD
-  protected void contributePostProcessors(final Map<String, ResourceProcessor> map) {}
-=======
-  protected void contributePostProcessors(final Map<String, ResourcePostProcessor> map) {}
+  protected void contributePostProcessors(final Map<String, ResourceProcessor> map) {
+  }
 
 
   /**
    * {@inheritDoc}
    */
   @Override
-  protected UriLocatorFactory newUriLocatorFactory() {
+  protected ResourceLocatorFactory newResourceLocatorFactory() {
     final ConfigurableLocatorFactory factory = new ConfigurableLocatorFactory() {
       @Override
       protected Properties newProperties() {
@@ -91,7 +83,6 @@
     };
     return factory;
   }
->>>>>>> 6d85738a
 
 
   /**
