--- conflicted
+++ resolved
@@ -161,13 +161,8 @@
     final List<Resource> imports = new ArrayList<Resource>();
     String css = EMPTY;
     try {
-<<<<<<< HEAD
-      css = IOUtils.toString(resourceLocatorFactory.locate(resource.getUri()),
-        configuration.getEncoding());
-=======
-      css = IOUtils.toString(new AutoCloseInputStream(uriLocatorFactory.locate(resource.getUri())),
+      css = IOUtils.toString(new AutoCloseInputStream(resourceLocatorFactory.locate(resource.getUri())),
           configuration.getEncoding());
->>>>>>> 5e5b573c
     } catch (IOException e) {
       if (!configuration.isIgnoreMissingResources()) {
         LOG.error("Invalid import detected: {}", resource.getUri());
