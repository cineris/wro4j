/**
 * Copyright@2011 wro4j
 */
package ro.isdc.wro.model.resource.locator.factory;

import java.io.IOException;
import java.io.InputStream;
import java.util.List;
import java.util.Map;
import java.util.Properties;

import org.apache.commons.io.input.AutoCloseInputStream;
import org.slf4j.Logger;
import org.slf4j.LoggerFactory;

import ro.isdc.wro.model.resource.locator.ResourceLocator;
import ro.isdc.wro.model.resource.locator.support.LocatorProvider;
import ro.isdc.wro.model.resource.processor.factory.ProcessorsFactory;
import ro.isdc.wro.model.resource.support.AbstractConfigurableMultipleStrategy;


/**
 * A {@link ProcessorsFactory} implementation which is easy to configure using a {@link Properties} object.
 *
 * @author Alex Objelean
 * @created 30 Jul 2011
 * @since 1.4.0
 */
public class ConfigurableLocatorFactory
    extends AbstractConfigurableMultipleStrategy<ResourceLocatorFactory, LocatorProvider>
    implements ResourceLocatorFactory {
  private static final Logger LOG = LoggerFactory.getLogger(ConfigurableLocatorFactory.class);
  /**
   * Name of init param used to specify uri locators.
   */
  public static final String PARAM_URI_LOCATORS = "uriLocators";
<<<<<<< HEAD
  
  private final ResourceLocatorFactory locatorFactory = newLocatorFactory();
=======

  private final UriLocatorFactory locatorFactory = newLocatorFactory();
>>>>>>> c120aca9

  /**
   * {@inheritDoc}
   */
  @Override
  protected String getStrategyKey() {
    return PARAM_URI_LOCATORS;
  }

  /**
   * {@inheritDoc}
   */
  @Override
  protected Map<String, ResourceLocatorFactory> getStrategies(final LocatorProvider provider) {
    return provider.provideLocators();
  }

  /**
   * {@inheritDoc}
   */
  public ResourceLocator getLocator(final String uri) {
    return locatorFactory.getLocator(uri);
  }
  
  /**
   * {@inheritDoc}
   */
  public InputStream locate(final String uri)
      throws IOException {
    return new AutoCloseInputStream(locatorFactory.locate(uri));
  }

  /**
   * {@inheritDoc}
   */
<<<<<<< HEAD
  private ResourceLocatorFactory newLocatorFactory() {
    final SimpleResourceLocatorFactory factory = new SimpleResourceLocatorFactory();
    final List<ResourceLocatorFactory> locators = getConfiguredStrategies();
    for (final ResourceLocatorFactory locatorFactory : locators) {
      factory.addFactory(locatorFactory);
=======
  private UriLocatorFactory newLocatorFactory() {
    final SimpleUriLocatorFactory factory = new SimpleUriLocatorFactory();
    final List<UriLocator> locators = getConfiguredStrategies();
    for (final UriLocator locator : locators) {
      factory.addLocator(locator);
>>>>>>> c120aca9
    }
    // use default when none provided
    if (locators.isEmpty()) {
      LOG.debug("No locators configured. Using Default locator factory.");
      return new DefaultResourceLocatorFactory();
    }
    return factory;
  }

  /**
   * {@inheritDoc}
   */
  public ResourceLocator getInstance(final String uri) {
    return locatorFactory.getLocator(uri);
  }

  /**
   * {@inheritDoc}
   */
  @Override
  protected Class<LocatorProvider> getProviderClass() {
    return LocatorProvider.class;
  }
}<|MERGE_RESOLUTION|>--- conflicted
+++ resolved
@@ -21,7 +21,7 @@
 
 /**
  * A {@link ProcessorsFactory} implementation which is easy to configure using a {@link Properties} object.
- *
+ * 
  * @author Alex Objelean
  * @created 30 Jul 2011
  * @since 1.4.0
@@ -34,13 +34,8 @@
    * Name of init param used to specify uri locators.
    */
   public static final String PARAM_URI_LOCATORS = "uriLocators";
-<<<<<<< HEAD
   
   private final ResourceLocatorFactory locatorFactory = newLocatorFactory();
-=======
-
-  private final UriLocatorFactory locatorFactory = newLocatorFactory();
->>>>>>> c120aca9
 
   /**
    * {@inheritDoc}
@@ -49,7 +44,7 @@
   protected String getStrategyKey() {
     return PARAM_URI_LOCATORS;
   }
-
+  
   /**
    * {@inheritDoc}
    */
@@ -57,7 +52,7 @@
   protected Map<String, ResourceLocatorFactory> getStrategies(final LocatorProvider provider) {
     return provider.provideLocators();
   }
-
+  
   /**
    * {@inheritDoc}
    */
@@ -72,23 +67,15 @@
       throws IOException {
     return new AutoCloseInputStream(locatorFactory.locate(uri));
   }
-
+  
   /**
    * {@inheritDoc}
    */
-<<<<<<< HEAD
-  private ResourceLocatorFactory newLocatorFactory() {
-    final SimpleResourceLocatorFactory factory = new SimpleResourceLocatorFactory();
-    final List<ResourceLocatorFactory> locators = getConfiguredStrategies();
-    for (final ResourceLocatorFactory locatorFactory : locators) {
-      factory.addFactory(locatorFactory);
-=======
   private UriLocatorFactory newLocatorFactory() {
     final SimpleUriLocatorFactory factory = new SimpleUriLocatorFactory();
     final List<UriLocator> locators = getConfiguredStrategies();
     for (final UriLocator locator : locators) {
       factory.addLocator(locator);
->>>>>>> c120aca9
     }
     // use default when none provided
     if (locators.isEmpty()) {
@@ -104,7 +91,7 @@
   public ResourceLocator getInstance(final String uri) {
     return locatorFactory.getLocator(uri);
   }
-
+  
   /**
    * {@inheritDoc}
    */
