--- conflicted
+++ resolved
@@ -1,195 +1,190 @@
-/**
- * Copyright Alex Objelean
- */
-package ro.isdc.wro.model.resource.locator.wildcard;
-
-import java.io.BufferedInputStream;
-import java.io.ByteArrayInputStream;
-import java.io.ByteArrayOutputStream;
-import java.io.File;
-import java.io.FileInputStream;
-import java.io.IOException;
-import java.io.InputStream;
-import java.util.ArrayList;
-import java.util.Collection;
-import java.util.List;
-import java.util.Map;
-import java.util.TreeMap;
-
-import org.apache.commons.io.FileUtils;
-import org.apache.commons.io.FilenameUtils;
-import org.apache.commons.io.IOUtils;
-import org.apache.commons.io.filefilter.FalseFileFilter;
-import org.apache.commons.io.filefilter.IOFileFilter;
-import org.apache.commons.io.filefilter.TrueFileFilter;
-import org.apache.commons.io.filefilter.WildcardFileFilter;
-import org.slf4j.Logger;
-import org.slf4j.LoggerFactory;
-
-import ro.isdc.wro.model.resource.locator.support.IOFileFilterDecorator;
-import ro.isdc.wro.util.Transformer;
-
-
-/**
- * Default implementation of {@link WildcardStreamLocator}.
- *
- * @author Alex Objelean
- * @created May 8, 2010
- */
-public class DefaultWildcardStreamLocator
-    implements WildcardStreamLocator, WildcardExpandedHandlerAware {
-  private static final Logger LOG = LoggerFactory.getLogger(DefaultWildcardStreamLocator.class);
-  /**
-   * Character to distinguish wildcard inside the uri.
-   */
-  public static final String RECURSIVE_WILDCARD = "**";
-  /**
-   * Character to distinguish wildcard inside the uri. If the file name contains '*' or '?' character, it is considered
-   * a wildcard.
-   * <p>
-   * A string is considered to contain wildcard if it doesn't start with http(s) and contains at least one of the
-   * following characters: [?*].
-   */
-  private static final String WILDCARD_REGEX = "^(?:(?!http))(.)*[\\*\\?]+(.)*";
-  private Transformer<Collection<File>> wildcardExpanderHandler;
-  /**
-   * Creates a WildcardStream locator which doesn't care about detecting duplicate resources.
-   */
-  public DefaultWildcardStreamLocator() {
-  }
-
-  /**
-   * {@inheritDoc}
-   */
-  public boolean hasWildcard(final String uri) {
-    return uri.matches(WILDCARD_REGEX);
-  }
-
-  /**
-   * {@inheritDoc}
-   */
-  public InputStream locateStream(final String uri, final File folder)
-      throws IOException {
-    final Collection<File> files = findMatchedFiles(uri, folder);
-    final ByteArrayOutputStream out = new ByteArrayOutputStream();
-    for (final File file : files) {
-      final InputStream is = new FileInputStream(file);
-      IOUtils.copy(is, out);
-      is.close();
-    }
-    return new BufferedInputStream(new ByteArrayInputStream(out.toByteArray()));
-  }
-
-  /**
-   * @return a collection of files found inside a given folder for a search uri which contains a wildcard.
-   */
-  private Collection<File> findMatchedFiles(final String uri, final File folder)
-    throws IOException {
-    if (uri == null || folder == null || !folder.isDirectory()) {
-      final StringBuffer message = new StringBuffer("Invalid folder provided");
-      if (folder != null) {
-        message.append(", with path: " + folder.getPath());
-      }
-      message.append(", with fileNameWithWildcard: " + uri);
-      throw new IOException(message.toString());
-    }
-    if (!hasWildcard(uri)) {
-      throw new IOException("No wildcard detected for the uri: " + uri);
-    }
-
-    final String wildcard = FilenameUtils.getName(uri);
-    LOG.debug("uri: " + uri);
-    LOG.debug("folder: " + folder.getPath());
-    LOG.debug("wildcard: " + wildcard);
-
-    //maps resource uri's and corresponding file
-    //this map has to be ordered
-    final Map<String, File> uriToFileMap = new TreeMap<String, File>();
-    /**
-     * Holds a list of all files (also folders, not only resources). This is useful for wildcard expander processing.
-     */
-    final List<File> allFiles = new ArrayList<File>();
-
-    final String uriFolder = FilenameUtils.getFullPathNoEndSeparator(uri);
-    final String parentFolderPath = folder.getPath();
-
-    final IOFileFilter fileFilter = new IOFileFilterDecorator(new WildcardFileFilter(wildcard)) {
-      @Override
-      public boolean accept(final File file) {
-        final boolean accept = super.accept(file);
-        if (accept) {
-          allFiles.add(file);
-          if (!file.isDirectory()) {
-            final String relativeFilePath = file.getPath().replace(parentFolderPath, "");
-            final String resourceUri = uriFolder + relativeFilePath.replace('\\', '/');
-            uriToFileMap.put(resourceUri, file);
-            LOG.debug("foundUri: " + resourceUri);
-          }
-        }
-        return accept;
-      }
-    };
-    FileUtils.listFiles(folder, fileFilter, getFolderFilter(wildcard));
-
-    //TODO remove duplicates if needed:
-    LOG.debug("map files: " + uriToFileMap.keySet());
-
-    final Collection<File> files = uriToFileMap.values();
-    if (files.isEmpty()) {
-      final String message = "No files found inside the " + folder.getPath() + " for wildcard: " + wildcard;
-      LOG.warn(message);
-    }
-    handleFoundResources(files);
-    //trigger wildcardExpander processing
-    handleFoundAllFiles(allFiles);
-    return files;
-  }
-
-
-  /**
-   * Uses the wildcardExpanderHandler to process the found files, also directories.
-   *
-   * @param files a collection of found files after the wildcard has beed applied on the searched folder.
-   */
-<<<<<<< HEAD
-  protected void handleFoundFiles(final Collection<File> files) throws IOException {
-    LOG.debug("wildcardExpanderHandler: {}", wildcardExpanderHandler);
-=======
-  private void handleFoundAllFiles(final List<File> allFiles) throws IOException {
->>>>>>> ce2f42a5
-    if (wildcardExpanderHandler != null) {
-      try {
-        wildcardExpanderHandler.transform(allFiles);
-      } catch (final Exception e) {
-        throw new IOException("Exception during expanding wildcard: " + e.getMessage());
-      }
-    }
-  }
-
-  /**
-   * The default implementation does nothing. Useful for unit test to check if the order is as expected.
-   *
-   * @param files a collection of found resources after the wildcard has beed applied on the searched folder.
-   */
-  protected void handleFoundResources(final Collection<File> files) throws IOException {
-  }
-
-
-
-  /**
-   * @param wildcard
-   *          to use to determine if the folder filter should be recursive or not.
-   * @return filter to be used for folders.
-   */
-  private IOFileFilter getFolderFilter(final String wildcard) {
-    final boolean recursive = wildcard.contains(RECURSIVE_WILDCARD);
-    return recursive ? TrueFileFilter.INSTANCE : FalseFileFilter.INSTANCE;
-  }
-
-  /**
-   * {@inheritDoc}
-   */
-  public void setWildcardExpanderHandler(final Transformer<Collection<File>> handler) {
-    this.wildcardExpanderHandler = handler;
-  }
-}
+/**
+ * Copyright Alex Objelean
+ */
+package ro.isdc.wro.model.resource.locator.wildcard;
+
+import java.io.BufferedInputStream;
+import java.io.ByteArrayInputStream;
+import java.io.ByteArrayOutputStream;
+import java.io.File;
+import java.io.FileInputStream;
+import java.io.IOException;
+import java.io.InputStream;
+import java.util.ArrayList;
+import java.util.Collection;
+import java.util.List;
+import java.util.Map;
+import java.util.TreeMap;
+
+import org.apache.commons.io.FileUtils;
+import org.apache.commons.io.FilenameUtils;
+import org.apache.commons.io.IOUtils;
+import org.apache.commons.io.filefilter.FalseFileFilter;
+import org.apache.commons.io.filefilter.IOFileFilter;
+import org.apache.commons.io.filefilter.TrueFileFilter;
+import org.apache.commons.io.filefilter.WildcardFileFilter;
+import org.slf4j.Logger;
+import org.slf4j.LoggerFactory;
+
+import ro.isdc.wro.model.resource.locator.support.IOFileFilterDecorator;
+import ro.isdc.wro.util.Transformer;
+
+
+/**
+ * Default implementation of {@link WildcardStreamLocator}.
+ *
+ * @author Alex Objelean
+ * @created May 8, 2010
+ */
+public class DefaultWildcardStreamLocator
+    implements WildcardStreamLocator, WildcardExpandedHandlerAware {
+  private static final Logger LOG = LoggerFactory.getLogger(DefaultWildcardStreamLocator.class);
+  /**
+   * Character to distinguish wildcard inside the uri.
+   */
+  public static final String RECURSIVE_WILDCARD = "**";
+  /**
+   * Character to distinguish wildcard inside the uri. If the file name contains '*' or '?' character, it is considered
+   * a wildcard.
+   * <p>
+   * A string is considered to contain wildcard if it doesn't start with http(s) and contains at least one of the
+   * following characters: [?*].
+   */
+  private static final String WILDCARD_REGEX = "^(?:(?!http))(.)*[\\*\\?]+(.)*";
+  private Transformer<Collection<File>> wildcardExpanderHandler;
+  /**
+   * Creates a WildcardStream locator which doesn't care about detecting duplicate resources.
+   */
+  public DefaultWildcardStreamLocator() {
+  }
+
+  /**
+   * {@inheritDoc}
+   */
+  public boolean hasWildcard(final String uri) {
+    return uri.matches(WILDCARD_REGEX);
+  }
+
+  /**
+   * {@inheritDoc}
+   */
+  public InputStream locateStream(final String uri, final File folder)
+      throws IOException {
+    final Collection<File> files = findMatchedFiles(uri, folder);
+    final ByteArrayOutputStream out = new ByteArrayOutputStream();
+    for (final File file : files) {
+      final InputStream is = new FileInputStream(file);
+      IOUtils.copy(is, out);
+      is.close();
+    }
+    return new BufferedInputStream(new ByteArrayInputStream(out.toByteArray()));
+  }
+
+  /**
+   * @return a collection of files found inside a given folder for a search uri which contains a wildcard.
+   */
+  private Collection<File> findMatchedFiles(final String uri, final File folder)
+    throws IOException {
+    if (uri == null || folder == null || !folder.isDirectory()) {
+      final StringBuffer message = new StringBuffer("Invalid folder provided");
+      if (folder != null) {
+        message.append(", with path: " + folder.getPath());
+      }
+      message.append(", with fileNameWithWildcard: " + uri);
+      throw new IOException(message.toString());
+    }
+    if (!hasWildcard(uri)) {
+      throw new IOException("No wildcard detected for the uri: " + uri);
+    }
+
+    final String wildcard = FilenameUtils.getName(uri);
+    LOG.debug("uri: " + uri);
+    LOG.debug("folder: " + folder.getPath());
+    LOG.debug("wildcard: " + wildcard);
+
+    //maps resource uri's and corresponding file
+    //this map has to be ordered
+    final Map<String, File> uriToFileMap = new TreeMap<String, File>();
+    /**
+     * Holds a list of all files (also folders, not only resources). This is useful for wildcard expander processing.
+     */
+    final List<File> allFiles = new ArrayList<File>();
+
+    final String uriFolder = FilenameUtils.getFullPathNoEndSeparator(uri);
+    final String parentFolderPath = folder.getPath();
+
+    final IOFileFilter fileFilter = new IOFileFilterDecorator(new WildcardFileFilter(wildcard)) {
+      @Override
+      public boolean accept(final File file) {
+        final boolean accept = super.accept(file);
+        if (accept) {
+          allFiles.add(file);
+          if (!file.isDirectory()) {
+            final String relativeFilePath = file.getPath().replace(parentFolderPath, "");
+            final String resourceUri = uriFolder + relativeFilePath.replace('\\', '/');
+            uriToFileMap.put(resourceUri, file);
+            LOG.debug("foundUri: " + resourceUri);
+          }
+        }
+        return accept;
+      }
+    };
+    FileUtils.listFiles(folder, fileFilter, getFolderFilter(wildcard));
+
+    //TODO remove duplicates if needed:
+    LOG.debug("map files: " + uriToFileMap.keySet());
+
+    final Collection<File> files = uriToFileMap.values();
+    if (files.isEmpty()) {
+      final String message = "No files found inside the " + folder.getPath() + " for wildcard: " + wildcard;
+      LOG.warn(message);
+    }
+    handleFoundResources(files);
+    //trigger wildcardExpander processing
+    handleFoundAllFiles(allFiles);
+    return files;
+  }
+
+
+  /**
+   * Uses the wildcardExpanderHandler to process the found files, also directories.
+   *
+   * @param files a collection of found files after the wildcard has beed applied on the searched folder.
+   */
+  private void handleFoundAllFiles(final List<File> allFiles) throws IOException {
+    if (wildcardExpanderHandler != null) {
+      try {
+        wildcardExpanderHandler.transform(allFiles);
+      } catch (final Exception e) {
+        throw new IOException("Exception during expanding wildcard: " + e.getMessage());
+      }
+    }
+  }
+
+  /**
+   * The default implementation does nothing. Useful for unit test to check if the order is as expected.
+   *
+   * @param files a collection of found resources after the wildcard has beed applied on the searched folder.
+   */
+  protected void handleFoundResources(final Collection<File> files) throws IOException {
+  }
+
+
+
+  /**
+   * @param wildcard
+   *          to use to determine if the folder filter should be recursive or not.
+   * @return filter to be used for folders.
+   */
+  private IOFileFilter getFolderFilter(final String wildcard) {
+    final boolean recursive = wildcard.contains(RECURSIVE_WILDCARD);
+    return recursive ? TrueFileFilter.INSTANCE : FalseFileFilter.INSTANCE;
+  }
+
+  /**
+   * {@inheritDoc}
+   */
+  public void setWildcardExpanderHandler(final Transformer<Collection<File>> handler) {
+    this.wildcardExpanderHandler = handler;
+  }
+}