/*
 * Copyright (c) 2008. All rights reserved.
 */
package ro.isdc.wro.model.resource.locator.support;

import java.io.ByteArrayInputStream;
import java.io.ByteArrayOutputStream;
import java.io.IOException;
import java.io.InputStream;

import javax.servlet.RequestDispatcher;
import javax.servlet.ServletRequest;
import javax.servlet.ServletResponse;
import javax.servlet.http.HttpServletRequest;
import javax.servlet.http.HttpServletRequestWrapper;
import javax.servlet.http.HttpServletResponse;

import org.apache.commons.lang3.Validate;
import org.slf4j.Logger;
import org.slf4j.LoggerFactory;

import ro.isdc.wro.config.Context;
import ro.isdc.wro.http.support.RedirectedStreamServletResponseWrapper;
import ro.isdc.wro.model.resource.locator.ResourceLocator;
import ro.isdc.wro.util.WroUtil;


/**
 * A strategy which use ByteArray IO Streams and dispatch the request to a given location.
 *
 * @author Alex Objelean
 */
public class DispatcherStreamLocator {
  private static final Logger LOG = LoggerFactory.getLogger(DispatcherStreamLocator.class);
  
  /**
   * When using JBoss Portal and it has some funny quirks...actually a portal application have several small web
   * application behind it. So when it intercepts a requests for portal then it start bombing the the application behind
   * the portal with multiple threads (web requests) that are combined with threads for wro4j.
   *
   *
   * @return a valid stream for required location. This method will never return a null.
   * @throws IOException if the stream cannot be located at the specified location.
   */
  public InputStream getInputStream(final HttpServletRequest request, final HttpServletResponse response,
    final String location)
    throws IOException {
    Validate.notNull(request);
    Validate.notNull(response);
    // where to write the bytes of the stream
    final ByteArrayOutputStream os = new ByteArrayOutputStream();
    boolean warnOnEmptyStream = false;

    // preserve context, in case it is unset during dispatching
    final Context originalContext = Context.get();
    try {
      final RequestDispatcher dispatcher = request.getRequestDispatcher(location);
      if (dispatcher != null) {
      // Wrap request
      final ServletRequest servletRequest = getWrappedServletRequest(request, location);
      // Wrap response
      final ServletResponse servletResponse = new RedirectedStreamServletResponseWrapper(os, response);
      LOG.debug("dispatching request to location: " + location);
      // use dispatcher
      dispatcher.include(servletRequest, servletResponse);
      warnOnEmptyStream = true;
      // force flushing - the content will be written to
      // BytArrayOutputStream. Otherwise exactly 32K of data will be
      // written.
      servletResponse.getWriter().flush();
      os.close();
      }
      //fallback to external resource locator if the dispatcher is empty
      if (os.size() == 0) {
<<<<<<< HEAD
        // happens when dynamic servlet context relative resources are included outside of the request cycle (inside
        // the thread responsible for refreshing resources)
        // Returns the part URL from the protocol name up to the query string and contextPath.
        final String servletContextPath = request.getRequestURL().toString().replace(request.getServletPath(), "");
        final String absolutePath = servletContextPath + location;
        return createExternalResourceLocator(absolutePath).getInputStream();
      }
    } catch (final Exception e) {
      // Not only servletException can be thrown, also dispatch.include can throw NPE when the scheduler runs outside
      // of the request cycle, thus connection is unavailable. This is caused mostly when invalid resources are
      // included.
      LOG.debug("[FAIL] Error while dispatching the request for location {}", location);
      throw new IOException("Error while dispatching the request for location " + location);
    } finally {
      if (warnOnEmptyStream && os.size() == 0) {
        LOG.warn("Wrong or empty resource with location: {}", location);
      }
      // Put the context back
      if (!Context.isContextSet()) {
        Context.set(originalContext);
      }
    }
    return new ByteArrayInputStream(os.toByteArray());
  }

=======
        // happens when dynamic servlet context relative resources are included outside of the request cycle (inside
        // the thread responsible for refreshing resources)
        // Returns the part URL from the protocol name up to the query string and contextPath.
        final String servletContextPath = request.getRequestURL().toString().replace(request.getServletPath(), "");
        final String absolutePath = servletContextPath + location;
        return createExternalResourceLocator().locate(absolutePath);
      }
    } catch (final Exception e) {
      // Not only servletException can be thrown, also dispatch.include can throw NPE when the scheduler runs outside
      // of the request cycle, thus connection is unavailable. This is caused mostly when invalid resources are
      // included.
      LOG.debug("[FAIL] Error while dispatching the request for location {}", location);
      throw new IOException("Error while dispatching the request for location " + location);
    } finally {
      if (warnOnEmptyStream && os.size() == 0) {
        LOG.debug("Wrong or empty resource with location: {}", location);
      }
      // Put the context back
      if (!Context.isContextSet()) {
        Context.set(originalContext);
      }
    }
    return new ByteArrayInputStream(os.toByteArray());
  }
>>>>>>> 77ad84a9

  /**
   * Used to locate external resources. No wildcard handling is required.
   * @VisibleForTesting
   */
  ResourceLocator createExternalResourceLocator(final String location) {
    return new UrlResourceLocator(location) {
      /**
       * No wildcard handling is required.
       */
      @Override
      public boolean isEnableWildcards() {
        return false;
      }
    };
  }

  /**
   * Build a wrapped servlet request which will be used for dispatching.
   */
  private ServletRequest getWrappedServletRequest(final HttpServletRequest request, final String location) {
    final HttpServletRequest wrappedRequest = new HttpServletRequestWrapper(request) {
      @Override
      public String getRequestURI() {
        return getContextPath() + location;
      }


      @Override
      public String getPathInfo() {
        return WroUtil.getPathInfoFromLocation(this, location);
      }


      @Override
      public String getServletPath() {
        return WroUtil.getServletPathFromLocation(this, location);
      }
    };
    return wrappedRequest;
  }
}<|MERGE_RESOLUTION|>--- conflicted
+++ resolved
@@ -72,39 +72,12 @@
       }
       //fallback to external resource locator if the dispatcher is empty
       if (os.size() == 0) {
-<<<<<<< HEAD
         // happens when dynamic servlet context relative resources are included outside of the request cycle (inside
         // the thread responsible for refreshing resources)
         // Returns the part URL from the protocol name up to the query string and contextPath.
         final String servletContextPath = request.getRequestURL().toString().replace(request.getServletPath(), "");
         final String absolutePath = servletContextPath + location;
         return createExternalResourceLocator(absolutePath).getInputStream();
-      }
-    } catch (final Exception e) {
-      // Not only servletException can be thrown, also dispatch.include can throw NPE when the scheduler runs outside
-      // of the request cycle, thus connection is unavailable. This is caused mostly when invalid resources are
-      // included.
-      LOG.debug("[FAIL] Error while dispatching the request for location {}", location);
-      throw new IOException("Error while dispatching the request for location " + location);
-    } finally {
-      if (warnOnEmptyStream && os.size() == 0) {
-        LOG.warn("Wrong or empty resource with location: {}", location);
-      }
-      // Put the context back
-      if (!Context.isContextSet()) {
-        Context.set(originalContext);
-      }
-    }
-    return new ByteArrayInputStream(os.toByteArray());
-  }
-
-=======
-        // happens when dynamic servlet context relative resources are included outside of the request cycle (inside
-        // the thread responsible for refreshing resources)
-        // Returns the part URL from the protocol name up to the query string and contextPath.
-        final String servletContextPath = request.getRequestURL().toString().replace(request.getServletPath(), "");
-        final String absolutePath = servletContextPath + location;
-        return createExternalResourceLocator().locate(absolutePath);
       }
     } catch (final Exception e) {
       // Not only servletException can be thrown, also dispatch.include can throw NPE when the scheduler runs outside
@@ -123,7 +96,7 @@
     }
     return new ByteArrayInputStream(os.toByteArray());
   }
->>>>>>> 77ad84a9
+
 
   /**
    * Used to locate external resources. No wildcard handling is required.
