--- conflicted
+++ resolved
@@ -22,14 +22,8 @@
  * @since 1.4.6
  */
 public final class LazyProcessorDecorator
-<<<<<<< HEAD
     extends AbstractDecorator<LazyInitializer<ResourceProcessor>>
-    implements ResourceProcessor, SupportedResourceTypeAware, MinimizeAware, SupportAware {
-=======
-    extends AbstractDecorator<LazyInitializer<ResourcePreProcessor>>
-    implements ResourcePreProcessor, ResourcePostProcessor, SupportedResourceTypeAware, MinimizeAware, SupportAware,
-    ImportAware {
->>>>>>> 8b2fb809
+    implements ResourceProcessor, SupportedResourceTypeAware, MinimizeAware, SupportAware, ImportAware {
   private ProcessorDecorator processor;
 
   public LazyProcessorDecorator(final LazyInitializer<ResourceProcessor> processor) {
