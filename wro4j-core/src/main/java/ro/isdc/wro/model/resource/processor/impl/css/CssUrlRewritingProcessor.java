/*
 * Copyright (c) 2008. All rights reserved.
 */
package ro.isdc.wro.model.resource.processor.impl.css;

import java.util.Collections;
import java.util.HashSet;
import java.util.Set;

import org.apache.commons.io.FilenameUtils;
import org.apache.commons.lang.StringUtils;
import org.slf4j.Logger;
import org.slf4j.LoggerFactory;

import ro.isdc.wro.WroRuntimeException;
import ro.isdc.wro.config.Context;
import ro.isdc.wro.model.resource.locator.support.ClasspathResourceLocator;
import ro.isdc.wro.model.resource.locator.support.ServletContextResourceLocator;
import ro.isdc.wro.model.resource.locator.support.UrlResourceLocator;


/**
 * CssUrlRewritingProcessor.<br>
 * The algorithm requires two types of {@link UriLocator} objects, one for resolving url resources & one for
 * classpathresources. Both need to be injected using IoC when creating the instance of {@link CssUrlRewritingProcessor}
 * class.
 * <p>
 * Rewrites background images url of the provided css content. This implementation takes care of most common cases such
 * as those described bellow:
 * <p>
 * <table border="1" cellpadding="5">
 * <thead>
 * <tr>
 * <th>Css resource URI</th>
 * <th>Image URL</th>
 * <th>Computed Image URL</th>
 * </tr>
 * </thead> <tbody>
 * <tr>
 * <td>ANY</td>
 * <td>[URL]/1.jpg</td>
 * <td>[URL]/1.jpg</td>
 * </tr>
 * <tr>
 * <td rowspan="4">/1.css</td>
 * <td>/a/1.jpg</td>
 * <td>/a/1.jpg</td>
 * </tr>
 * <tr>
 * <td>/1.jpg</td>
 * <td>/1.jpg</td>
 * </tr>
 * <tr>
 * <td>1.jpg</td>
 * <td>../1.jpg</td>
 * </tr>
 * <tr>
 * <td>../1.jpg</td>
 * <td>../../1.jpg</td>
 * </tr>
 * <tr>
 * <td rowspan="4">/WEB-INF/1.css</td>
 * <td>/a/1.jpg</td>
 * <td>/a/1.jpg</td>
 * </tr>
 * <tr>
 * <td>/1.jpg</td>
 * <td>/1.jpg</td>
 * </tr>
 * <tr>
 * <td>1.jpg</td>
 * <td>[WRO-PREFIX]?id=/WEB-INF/1.jpg</td>
 * </tr>
 * <tr>
 * <td>../1.jpg</td>
 * <td>[WRO-PREFIX]?id=/WEB-INF/../1.jpg</td>
 * </tr>
 * <tr>
 * <td rowspan="4">[X]/1.css <br/>
 * <br/>
 * where [X] is URL or a classpath resource<br/>
 * where [WRO-PREFIX] is a servletContext prefix <br/>
 * which will map WRO filter to the result url.</td>
 * <td>/a/1.jpg</td>
 * <td>[WRO-PREFIX]?id=[X]/a/1.jpg</td>
 * </tr>
 * <tr>
 * <td>/1.jpg</td>
 * <td>[WRO-PREFIX]?id=[X]/1.jpg</td>
 * </tr>
 * <tr>
 * <td>1.jpg</td>
 * <td>[WRO-PREFIX]?id=[X]/1.jpg</td>
 * </tr>
 * <tr>
 * <td>../1.jpg</td>
 * <td>[WRO-PREFIX]?id=[X]/../1.jpg</td>
 * </tr>
 * </tbody>
 * </table>
 *
 * @author Alex Objelean
 * @created Nov 19, 2008
 */
public class CssUrlRewritingProcessor
  extends AbstractCssUrlRewritingProcessor {
  private static final Logger LOG = LoggerFactory.getLogger(CssUrlRewritingProcessor.class);
  /**
   * Constant for WEB-INF folder.
   */
  private static final String PROTECTED_PREFIX = "/WEB-INF/";

  /**
   * Resources mapping path. If request uri contains this, the filter will dispatch it to the original resource.
   */
  public static final String PATH_RESOURCES = "wroResources";

  /**
   * The name of resource id parameter.
   */
  public static final String PARAM_RESOURCE_ID = "id";
  /**
   * A set of allowed url's.
   */
  private final Set<String> allowedUrls = Collections.synchronizedSet(new HashSet<String>());


  /**
   * {@inheritDoc}
   */
  @Override
  protected void onProcessCompleted() {
    LOG.debug("allowed urls: " + allowedUrls);
  }

  /**
   * {@inheritDoc}
   */
  @Override
  protected void onUrlReplaced(final String replacedUrl) {
    allowedUrls.add(replacedUrl.replace(getUrlPrefix(), ""));
  }

  /**
   * Replace provided url with the new url if needed.
   *
   * @param cssUri Uri of the parsed css.
   * @param imageUrl to replace.
   * @return replaced url.
   */
  @Override
  protected String replaceImageUrl(final String cssUri, final String imageUrl) {
    LOG.debug("replace url for image: " + imageUrl + ", from css: " + cssUri);
    if (isContextRelativeUri(cssUri)) {
      if (isContextRelativeUri(imageUrl)) {
        return imageUrl;
      }
      // Treat WEB-INF special case
      if (isProtectedResource(cssUri)) {
        return getUrlPrefix() + computeNewImageLocation(cssUri, imageUrl);
      }
      return computeNewImageLocation(".." + cssUri, imageUrl);
    }
<<<<<<< HEAD
    if (UrlUriLocator.isValid(cssUri)) {
      return computeNewImageLocation(cssUri, imageUrl);
    }
    if (ClasspathUriLocator.isValid(cssUri)) {
=======
    if (classpathUriValid(cssUri) || UrlResourceLocator.isValid(cssUri)) {
>>>>>>> 89a0a60e
      return getUrlPrefix() + computeNewImageLocation(cssUri, imageUrl);
    }
    throw new WroRuntimeException("Could not replace imageUrl: " + imageUrl + ", contained at location: " + cssUri);
  }

  /**
   * Check If the uri of the resource is protected: it cannot be accessed by accessing the url directly (WEB-INF
   * folder).
   *
   * @param uri the uri to check.
   * @return true if the uri is a protected resource.
   */
  private boolean isProtectedResource(final String uri) {
    return StringUtils.startsWithIgnoreCase(uri, PROTECTED_PREFIX);
  }


  /**
   * Check if a uri is a context relative resource (if starts with /).
   *
   * @param uri to check.
   * @return true if the uri is a servletContext resource.
   */
  private boolean isContextRelativeUri(final String uri) {
    return uri.trim().startsWith(ServletContextResourceLocator.PREFIX);
  }


  /**
   * Concatenates cssUri and imageUrl after few changes are applied to both input parameters.
   *
   * @param cssUri the URI of css resource.
   * @param imageUrl the URL of image referred in css.
   * @return processed new location of image url.
   */
  private String computeNewImageLocation(final String cssUri, final String imageUrl) {
    final String cleanImageUrl = cleanImageUrl(imageUrl);
    // TODO move to ServletContextUriLocator as a helper method?
    // for the following input: /a/b/c/1.css => /a/b/c/
    int idxLastSeparator = cssUri.lastIndexOf(ServletContextResourceLocator.PREFIX);
    if (idxLastSeparator == -1) {
      if (classpathUriValid(cssUri)) {
        idxLastSeparator = cssUri.lastIndexOf(ClasspathResourceLocator.PREFIX);
        // find the index of ':' character used by classpath prefix
        if (idxLastSeparator >= 0) {
          idxLastSeparator += ClasspathResourceLocator.PREFIX.length() - 1;
        }
      }
      if (idxLastSeparator < 0) {
        throw new IllegalStateException("Invalid cssUri: " + cssUri + ". Should contain at least one '/' character!");
      }
    }
    final String cssUriFolder = cssUri.substring(0, idxLastSeparator + 1);
    // remove '/' from imageUrl if it starts with one.
    final String processedImageUrl = cleanImageUrl.startsWith(ServletContextResourceLocator.PREFIX)
      ? cleanImageUrl.substring(1)
      : cleanImageUrl;
    return cssUriFolder + processedImageUrl;
  }

  /**
   * Check if a uri is a classpath resource.
   *
   * @param uri
   *          to check.
   * @return true if the uri is a classpath resource.
   */
  private boolean classpathUriValid(final String uri) {
    return uri.trim().startsWith(ClasspathResourceLocator.PREFIX);
  }

  /**
   * @param uri to check if is allowed.
   * @return true if passed argument is contained in allowed list.
   */
  public final boolean isUriAllowed(final String uri) {
    return allowedUrls.contains(uri);
  }


  /**
   * This method has protected modifier in order to be accessed by unit test class.
   *
   * @return urlPrefix value.
   */
  protected String getUrlPrefix() {
    final String requestURI = Context.get().getRequest().getRequestURI();
    return FilenameUtils.getFullPath(requestURI) + PATH_RESOURCES + "?" + PARAM_RESOURCE_ID + "=";
  }
}
<|MERGE_RESOLUTION|>--- conflicted
+++ resolved
@@ -1,261 +1,257 @@
-/*
- * Copyright (c) 2008. All rights reserved.
- */
-package ro.isdc.wro.model.resource.processor.impl.css;
-
-import java.util.Collections;
-import java.util.HashSet;
-import java.util.Set;
-
-import org.apache.commons.io.FilenameUtils;
-import org.apache.commons.lang.StringUtils;
-import org.slf4j.Logger;
-import org.slf4j.LoggerFactory;
-
-import ro.isdc.wro.WroRuntimeException;
-import ro.isdc.wro.config.Context;
-import ro.isdc.wro.model.resource.locator.support.ClasspathResourceLocator;
-import ro.isdc.wro.model.resource.locator.support.ServletContextResourceLocator;
-import ro.isdc.wro.model.resource.locator.support.UrlResourceLocator;
-
-
-/**
- * CssUrlRewritingProcessor.<br>
- * The algorithm requires two types of {@link UriLocator} objects, one for resolving url resources & one for
- * classpathresources. Both need to be injected using IoC when creating the instance of {@link CssUrlRewritingProcessor}
- * class.
- * <p>
- * Rewrites background images url of the provided css content. This implementation takes care of most common cases such
- * as those described bellow:
- * <p>
- * <table border="1" cellpadding="5">
- * <thead>
- * <tr>
- * <th>Css resource URI</th>
- * <th>Image URL</th>
- * <th>Computed Image URL</th>
- * </tr>
- * </thead> <tbody>
- * <tr>
- * <td>ANY</td>
- * <td>[URL]/1.jpg</td>
- * <td>[URL]/1.jpg</td>
- * </tr>
- * <tr>
- * <td rowspan="4">/1.css</td>
- * <td>/a/1.jpg</td>
- * <td>/a/1.jpg</td>
- * </tr>
- * <tr>
- * <td>/1.jpg</td>
- * <td>/1.jpg</td>
- * </tr>
- * <tr>
- * <td>1.jpg</td>
- * <td>../1.jpg</td>
- * </tr>
- * <tr>
- * <td>../1.jpg</td>
- * <td>../../1.jpg</td>
- * </tr>
- * <tr>
- * <td rowspan="4">/WEB-INF/1.css</td>
- * <td>/a/1.jpg</td>
- * <td>/a/1.jpg</td>
- * </tr>
- * <tr>
- * <td>/1.jpg</td>
- * <td>/1.jpg</td>
- * </tr>
- * <tr>
- * <td>1.jpg</td>
- * <td>[WRO-PREFIX]?id=/WEB-INF/1.jpg</td>
- * </tr>
- * <tr>
- * <td>../1.jpg</td>
- * <td>[WRO-PREFIX]?id=/WEB-INF/../1.jpg</td>
- * </tr>
- * <tr>
- * <td rowspan="4">[X]/1.css <br/>
- * <br/>
- * where [X] is URL or a classpath resource<br/>
- * where [WRO-PREFIX] is a servletContext prefix <br/>
- * which will map WRO filter to the result url.</td>
- * <td>/a/1.jpg</td>
- * <td>[WRO-PREFIX]?id=[X]/a/1.jpg</td>
- * </tr>
- * <tr>
- * <td>/1.jpg</td>
- * <td>[WRO-PREFIX]?id=[X]/1.jpg</td>
- * </tr>
- * <tr>
- * <td>1.jpg</td>
- * <td>[WRO-PREFIX]?id=[X]/1.jpg</td>
- * </tr>
- * <tr>
- * <td>../1.jpg</td>
- * <td>[WRO-PREFIX]?id=[X]/../1.jpg</td>
- * </tr>
- * </tbody>
- * </table>
- *
- * @author Alex Objelean
- * @created Nov 19, 2008
- */
-public class CssUrlRewritingProcessor
-  extends AbstractCssUrlRewritingProcessor {
-  private static final Logger LOG = LoggerFactory.getLogger(CssUrlRewritingProcessor.class);
-  /**
-   * Constant for WEB-INF folder.
-   */
-  private static final String PROTECTED_PREFIX = "/WEB-INF/";
-
-  /**
-   * Resources mapping path. If request uri contains this, the filter will dispatch it to the original resource.
-   */
-  public static final String PATH_RESOURCES = "wroResources";
-
-  /**
-   * The name of resource id parameter.
-   */
-  public static final String PARAM_RESOURCE_ID = "id";
-  /**
-   * A set of allowed url's.
-   */
-  private final Set<String> allowedUrls = Collections.synchronizedSet(new HashSet<String>());
-
-
-  /**
-   * {@inheritDoc}
-   */
-  @Override
-  protected void onProcessCompleted() {
-    LOG.debug("allowed urls: " + allowedUrls);
-  }
-
-  /**
-   * {@inheritDoc}
-   */
-  @Override
-  protected void onUrlReplaced(final String replacedUrl) {
-    allowedUrls.add(replacedUrl.replace(getUrlPrefix(), ""));
-  }
-
-  /**
-   * Replace provided url with the new url if needed.
-   *
-   * @param cssUri Uri of the parsed css.
-   * @param imageUrl to replace.
-   * @return replaced url.
-   */
-  @Override
-  protected String replaceImageUrl(final String cssUri, final String imageUrl) {
-    LOG.debug("replace url for image: " + imageUrl + ", from css: " + cssUri);
-    if (isContextRelativeUri(cssUri)) {
-      if (isContextRelativeUri(imageUrl)) {
-        return imageUrl;
-      }
-      // Treat WEB-INF special case
-      if (isProtectedResource(cssUri)) {
-        return getUrlPrefix() + computeNewImageLocation(cssUri, imageUrl);
-      }
-      return computeNewImageLocation(".." + cssUri, imageUrl);
-    }
-<<<<<<< HEAD
-    if (UrlUriLocator.isValid(cssUri)) {
-      return computeNewImageLocation(cssUri, imageUrl);
-    }
-    if (ClasspathUriLocator.isValid(cssUri)) {
-=======
-    if (classpathUriValid(cssUri) || UrlResourceLocator.isValid(cssUri)) {
->>>>>>> 89a0a60e
-      return getUrlPrefix() + computeNewImageLocation(cssUri, imageUrl);
-    }
-    throw new WroRuntimeException("Could not replace imageUrl: " + imageUrl + ", contained at location: " + cssUri);
-  }
-
-  /**
-   * Check If the uri of the resource is protected: it cannot be accessed by accessing the url directly (WEB-INF
-   * folder).
-   *
-   * @param uri the uri to check.
-   * @return true if the uri is a protected resource.
-   */
-  private boolean isProtectedResource(final String uri) {
-    return StringUtils.startsWithIgnoreCase(uri, PROTECTED_PREFIX);
-  }
-
-
-  /**
-   * Check if a uri is a context relative resource (if starts with /).
-   *
-   * @param uri to check.
-   * @return true if the uri is a servletContext resource.
-   */
-  private boolean isContextRelativeUri(final String uri) {
-    return uri.trim().startsWith(ServletContextResourceLocator.PREFIX);
-  }
-
-
-  /**
-   * Concatenates cssUri and imageUrl after few changes are applied to both input parameters.
-   *
-   * @param cssUri the URI of css resource.
-   * @param imageUrl the URL of image referred in css.
-   * @return processed new location of image url.
-   */
-  private String computeNewImageLocation(final String cssUri, final String imageUrl) {
-    final String cleanImageUrl = cleanImageUrl(imageUrl);
-    // TODO move to ServletContextUriLocator as a helper method?
-    // for the following input: /a/b/c/1.css => /a/b/c/
-    int idxLastSeparator = cssUri.lastIndexOf(ServletContextResourceLocator.PREFIX);
-    if (idxLastSeparator == -1) {
-      if (classpathUriValid(cssUri)) {
-        idxLastSeparator = cssUri.lastIndexOf(ClasspathResourceLocator.PREFIX);
-        // find the index of ':' character used by classpath prefix
-        if (idxLastSeparator >= 0) {
-          idxLastSeparator += ClasspathResourceLocator.PREFIX.length() - 1;
-        }
-      }
-      if (idxLastSeparator < 0) {
-        throw new IllegalStateException("Invalid cssUri: " + cssUri + ". Should contain at least one '/' character!");
-      }
-    }
-    final String cssUriFolder = cssUri.substring(0, idxLastSeparator + 1);
-    // remove '/' from imageUrl if it starts with one.
-    final String processedImageUrl = cleanImageUrl.startsWith(ServletContextResourceLocator.PREFIX)
-      ? cleanImageUrl.substring(1)
-      : cleanImageUrl;
-    return cssUriFolder + processedImageUrl;
-  }
-
-  /**
-   * Check if a uri is a classpath resource.
-   *
-   * @param uri
-   *          to check.
-   * @return true if the uri is a classpath resource.
-   */
-  private boolean classpathUriValid(final String uri) {
-    return uri.trim().startsWith(ClasspathResourceLocator.PREFIX);
-  }
-
-  /**
-   * @param uri to check if is allowed.
-   * @return true if passed argument is contained in allowed list.
-   */
-  public final boolean isUriAllowed(final String uri) {
-    return allowedUrls.contains(uri);
-  }
-
-
-  /**
-   * This method has protected modifier in order to be accessed by unit test class.
-   *
-   * @return urlPrefix value.
-   */
-  protected String getUrlPrefix() {
-    final String requestURI = Context.get().getRequest().getRequestURI();
-    return FilenameUtils.getFullPath(requestURI) + PATH_RESOURCES + "?" + PARAM_RESOURCE_ID + "=";
-  }
-}
+/*
+ * Copyright (c) 2008. All rights reserved.
+ */
+package ro.isdc.wro.model.resource.processor.impl.css;
+
+import java.util.Collections;
+import java.util.HashSet;
+import java.util.Set;
+
+import org.apache.commons.io.FilenameUtils;
+import org.apache.commons.lang.StringUtils;
+import org.slf4j.Logger;
+import org.slf4j.LoggerFactory;
+
+import ro.isdc.wro.WroRuntimeException;
+import ro.isdc.wro.config.Context;
+import ro.isdc.wro.model.resource.locator.support.ClasspathResourceLocator;
+import ro.isdc.wro.model.resource.locator.support.ServletContextResourceLocator;
+import ro.isdc.wro.model.resource.locator.support.UrlResourceLocator;
+
+
+/**
+ * CssUrlRewritingProcessor.<br>
+ * The algorithm requires two types of {@link UriLocator} objects, one for resolving url resources & one for
+ * classpathresources. Both need to be injected using IoC when creating the instance of {@link CssUrlRewritingProcessor}
+ * class.
+ * <p>
+ * Rewrites background images url of the provided css content. This implementation takes care of most common cases such
+ * as those described bellow:
+ * <p>
+ * <table border="1" cellpadding="5">
+ * <thead>
+ * <tr>
+ * <th>Css resource URI</th>
+ * <th>Image URL</th>
+ * <th>Computed Image URL</th>
+ * </tr>
+ * </thead> <tbody>
+ * <tr>
+ * <td>ANY</td>
+ * <td>[URL]/1.jpg</td>
+ * <td>[URL]/1.jpg</td>
+ * </tr>
+ * <tr>
+ * <td rowspan="4">/1.css</td>
+ * <td>/a/1.jpg</td>
+ * <td>/a/1.jpg</td>
+ * </tr>
+ * <tr>
+ * <td>/1.jpg</td>
+ * <td>/1.jpg</td>
+ * </tr>
+ * <tr>
+ * <td>1.jpg</td>
+ * <td>../1.jpg</td>
+ * </tr>
+ * <tr>
+ * <td>../1.jpg</td>
+ * <td>../../1.jpg</td>
+ * </tr>
+ * <tr>
+ * <td rowspan="4">/WEB-INF/1.css</td>
+ * <td>/a/1.jpg</td>
+ * <td>/a/1.jpg</td>
+ * </tr>
+ * <tr>
+ * <td>/1.jpg</td>
+ * <td>/1.jpg</td>
+ * </tr>
+ * <tr>
+ * <td>1.jpg</td>
+ * <td>[WRO-PREFIX]?id=/WEB-INF/1.jpg</td>
+ * </tr>
+ * <tr>
+ * <td>../1.jpg</td>
+ * <td>[WRO-PREFIX]?id=/WEB-INF/../1.jpg</td>
+ * </tr>
+ * <tr>
+ * <td rowspan="4">[X]/1.css <br/>
+ * <br/>
+ * where [X] is URL or a classpath resource<br/>
+ * where [WRO-PREFIX] is a servletContext prefix <br/>
+ * which will map WRO filter to the result url.</td>
+ * <td>/a/1.jpg</td>
+ * <td>[WRO-PREFIX]?id=[X]/a/1.jpg</td>
+ * </tr>
+ * <tr>
+ * <td>/1.jpg</td>
+ * <td>[WRO-PREFIX]?id=[X]/1.jpg</td>
+ * </tr>
+ * <tr>
+ * <td>1.jpg</td>
+ * <td>[WRO-PREFIX]?id=[X]/1.jpg</td>
+ * </tr>
+ * <tr>
+ * <td>../1.jpg</td>
+ * <td>[WRO-PREFIX]?id=[X]/../1.jpg</td>
+ * </tr>
+ * </tbody>
+ * </table>
+ *
+ * @author Alex Objelean
+ * @created Nov 19, 2008
+ */
+public class CssUrlRewritingProcessor
+  extends AbstractCssUrlRewritingProcessor {
+  private static final Logger LOG = LoggerFactory.getLogger(CssUrlRewritingProcessor.class);
+  /**
+   * Constant for WEB-INF folder.
+   */
+  private static final String PROTECTED_PREFIX = "/WEB-INF/";
+
+  /**
+   * Resources mapping path. If request uri contains this, the filter will dispatch it to the original resource.
+   */
+  public static final String PATH_RESOURCES = "wroResources";
+
+  /**
+   * The name of resource id parameter.
+   */
+  public static final String PARAM_RESOURCE_ID = "id";
+  /**
+   * A set of allowed url's.
+   */
+  private final Set<String> allowedUrls = Collections.synchronizedSet(new HashSet<String>());
+
+
+  /**
+   * {@inheritDoc}
+   */
+  @Override
+  protected void onProcessCompleted() {
+    LOG.debug("allowed urls: " + allowedUrls);
+  }
+
+  /**
+   * {@inheritDoc}
+   */
+  @Override
+  protected void onUrlReplaced(final String replacedUrl) {
+    allowedUrls.add(replacedUrl.replace(getUrlPrefix(), ""));
+  }
+
+  /**
+   * Replace provided url with the new url if needed.
+   *
+   * @param cssUri Uri of the parsed css.
+   * @param imageUrl to replace.
+   * @return replaced url.
+   */
+  @Override
+  protected String replaceImageUrl(final String cssUri, final String imageUrl) {
+    LOG.debug("replace url for image: " + imageUrl + ", from css: " + cssUri);
+    if (isContextRelativeUri(cssUri)) {
+      if (isContextRelativeUri(imageUrl)) {
+        return imageUrl;
+      }
+      // Treat WEB-INF special case
+      if (isProtectedResource(cssUri)) {
+        return getUrlPrefix() + computeNewImageLocation(cssUri, imageUrl);
+      }
+      return computeNewImageLocation(".." + cssUri, imageUrl);
+    }
+    if (UrlResourceLocator.isValid(cssUri)) {
+      return computeNewImageLocation(cssUri, imageUrl);
+    }
+    if (classpathUriValid(cssUri)) {
+      return getUrlPrefix() + computeNewImageLocation(cssUri, imageUrl);
+    }
+    throw new WroRuntimeException("Could not replace imageUrl: " + imageUrl + ", contained at location: " + cssUri);
+  }
+
+  /**
+   * Check If the uri of the resource is protected: it cannot be accessed by accessing the url directly (WEB-INF
+   * folder).
+   *
+   * @param uri the uri to check.
+   * @return true if the uri is a protected resource.
+   */
+  private boolean isProtectedResource(final String uri) {
+    return StringUtils.startsWithIgnoreCase(uri, PROTECTED_PREFIX);
+  }
+
+
+  /**
+   * Check if a uri is a context relative resource (if starts with /).
+   *
+   * @param uri to check.
+   * @return true if the uri is a servletContext resource.
+   */
+  private boolean isContextRelativeUri(final String uri) {
+    return uri.trim().startsWith(ServletContextResourceLocator.PREFIX);
+  }
+
+
+  /**
+   * Concatenates cssUri and imageUrl after few changes are applied to both input parameters.
+   *
+   * @param cssUri the URI of css resource.
+   * @param imageUrl the URL of image referred in css.
+   * @return processed new location of image url.
+   */
+  private String computeNewImageLocation(final String cssUri, final String imageUrl) {
+    final String cleanImageUrl = cleanImageUrl(imageUrl);
+    // TODO move to ServletContextUriLocator as a helper method?
+    // for the following input: /a/b/c/1.css => /a/b/c/
+    int idxLastSeparator = cssUri.lastIndexOf(ServletContextResourceLocator.PREFIX);
+    if (idxLastSeparator == -1) {
+      if (classpathUriValid(cssUri)) {
+        idxLastSeparator = cssUri.lastIndexOf(ClasspathResourceLocator.PREFIX);
+        // find the index of ':' character used by classpath prefix
+        if (idxLastSeparator >= 0) {
+          idxLastSeparator += ClasspathResourceLocator.PREFIX.length() - 1;
+        }
+      }
+      if (idxLastSeparator < 0) {
+        throw new IllegalStateException("Invalid cssUri: " + cssUri + ". Should contain at least one '/' character!");
+      }
+    }
+    final String cssUriFolder = cssUri.substring(0, idxLastSeparator + 1);
+    // remove '/' from imageUrl if it starts with one.
+    final String processedImageUrl = cleanImageUrl.startsWith(ServletContextResourceLocator.PREFIX)
+      ? cleanImageUrl.substring(1)
+      : cleanImageUrl;
+    return cssUriFolder + processedImageUrl;
+  }
+
+  /**
+   * Check if a uri is a classpath resource.
+   *
+   * @param uri
+   *          to check.
+   * @return true if the uri is a classpath resource.
+   */
+  private boolean classpathUriValid(final String uri) {
+    return uri.trim().startsWith(ClasspathResourceLocator.PREFIX);
+  }
+
+  /**
+   * @param uri to check if is allowed.
+   * @return true if passed argument is contained in allowed list.
+   */
+  public final boolean isUriAllowed(final String uri) {
+    return allowedUrls.contains(uri);
+  }
+
+
+  /**
+   * This method has protected modifier in order to be accessed by unit test class.
+   *
+   * @return urlPrefix value.
+   */
+  protected String getUrlPrefix() {
+    final String requestURI = Context.get().getRequest().getRequestURI();
+    return FilenameUtils.getFullPath(requestURI) + PATH_RESOURCES + "?" + PARAM_RESOURCE_ID + "=";
+  }
+}