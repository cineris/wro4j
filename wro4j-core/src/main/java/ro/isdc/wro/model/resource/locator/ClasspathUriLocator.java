/*
 * Copyright (c) 2008. All rights reserved.
 */
package ro.isdc.wro.model.resource.locator;

import java.io.File;
import java.io.IOException;
import java.io.InputStream;
import java.net.URL;

import org.apache.commons.io.FilenameUtils;
import org.slf4j.Logger;
import org.slf4j.LoggerFactory;

import ro.isdc.wro.model.resource.locator.wildcard.WildcardUriLocatorSupport;
import ro.isdc.wro.util.StringUtils;


/**
 * Implementation of the {@link UriLocator} that is able to read a resource from a classpath.
 *
 * @author Alex Objelean
 * @created Created on Nov 6, 2008
 */
public class ClasspathUriLocator
    extends WildcardUriLocatorSupport {
  /**
   * Logger for this class.
   */
  private static final Logger LOG = LoggerFactory.getLogger(ClasspathUriLocator.class);

  /**
   * Prefix of the resource uri used to check if the resource can be read by this {@link UriLocator} implementation.
   */
  public static final String PREFIX = "classpath:";

  /**
   * {@inheritDoc}
   */
  public boolean accept(final String url) {
    return isValid(url);
  }

  /**
   * Check if a uri is a classpath resource.
   *
   * @param uri
   *          to check.
   * @return true if the uri is a classpath resource.
   */
  public static boolean isValid(final String uri) {
    return uri.trim().startsWith(PREFIX);
  }

  /**
   * {@inheritDoc}
   */
  public InputStream locate(final String uri)
      throws IOException {
    if (uri == null) {
      throw new IllegalArgumentException("URI cannot be NULL!");
    }
    LOG.debug("Reading uri: " + uri);
    // replace prefix & clean path by removing '..' characters if exists and
    // normalizing the location to use.
    final String location = StringUtils.cleanPath(uri.replaceFirst(PREFIX, "")).trim();

    if (getWildcardStreamLocator().hasWildcard(location)) {
      return locateWildcardUri(uri, location);
    }
    final InputStream is = Thread.currentThread().getContextClassLoader().getResourceAsStream(location);
    if (is == null) {
      throw new IOException("Couldn't get InputStream from this resource: " + uri);
    }
    return is;
  }

  /**
   * @return an input stream for an uri containing a wildcard for a given location.
   */
  private InputStream locateWildcardUri(final String uri, final String location)
      throws IOException {
    LOG.debug("wildcard detected for location: " + location);
<<<<<<< HEAD
    // prefix with '/' because we use class relative resource retrieval. Using ClassLoader.getSystemResource doesn't
    // work well.
    final String fullPath = "/" + FilenameUtils.getFullPathNoEndSeparator(location);
    final URL url = getClass().getResource(fullPath);
=======
    final String fullPath = FilenameUtils.getFullPath(location);
    final URL url = Thread.currentThread().getContextClassLoader().getResource(fullPath);
>>>>>>> 7989c552
    if (url == null) {
      final String message = "Couldn't get URL for the following path: " + fullPath;
      LOG.warn(message);
      throw new IOException(message);
    }
    return getWildcardStreamLocator().locateStream(uri, new File(url.getFile()));
  }
}<|MERGE_RESOLUTION|>--- conflicted
+++ resolved
@@ -81,15 +81,10 @@
   private InputStream locateWildcardUri(final String uri, final String location)
       throws IOException {
     LOG.debug("wildcard detected for location: " + location);
-<<<<<<< HEAD
     // prefix with '/' because we use class relative resource retrieval. Using ClassLoader.getSystemResource doesn't
     // work well.
     final String fullPath = "/" + FilenameUtils.getFullPathNoEndSeparator(location);
     final URL url = getClass().getResource(fullPath);
-=======
-    final String fullPath = FilenameUtils.getFullPath(location);
-    final URL url = Thread.currentThread().getContextClassLoader().getResource(fullPath);
->>>>>>> 7989c552
     if (url == null) {
       final String message = "Couldn't get URL for the following path: " + fullPath;
       LOG.warn(message);
