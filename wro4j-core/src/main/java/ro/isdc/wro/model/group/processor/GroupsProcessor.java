--- conflicted
+++ resolved
@@ -24,12 +24,7 @@
 import ro.isdc.wro.model.group.Group;
 import ro.isdc.wro.model.group.Inject;
 import ro.isdc.wro.model.resource.Resource;
-<<<<<<< HEAD
 import ro.isdc.wro.model.resource.processor.ResourceProcessor;
-=======
-import ro.isdc.wro.model.resource.processor.ResourcePostProcessor;
-import ro.isdc.wro.model.resource.processor.ResourcePreProcessor;
->>>>>>> bb9520c9
 import ro.isdc.wro.model.resource.processor.decorator.DefaultProcessorDecorator;
 import ro.isdc.wro.model.resource.processor.decorator.ProcessorDecorator;
 import ro.isdc.wro.model.resource.processor.factory.ProcessorsFactory;
@@ -112,14 +107,9 @@
     Writer writer = null;
 
     final StopWatch stopWatch = new StopWatch();
-<<<<<<< HEAD
     for (final ResourceProcessor processor : processors) {
-      stopWatch.start("Using " + processor.toString());
-=======
-    for (final ResourcePostProcessor processor : processors) {
-      final ResourcePreProcessor decoratedProcessor = decorateProcessor(processor, cacheKey.isMinimize());
+      final ResourceProcessor decoratedProcessor = decorateProcessor(processor, cacheKey.isMinimize());
       stopWatch.start("Using " + decoratedProcessor.toString());
->>>>>>> bb9520c9
       writer = new StringWriter();
       try {
         callbackRegistry.onBeforePostProcess();
