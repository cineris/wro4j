--- conflicted
+++ resolved
@@ -127,13 +127,8 @@
     Reader reader = new StringReader(content.toString());
     Writer writer = null;
     final StopWatch stopWatch = new StopWatch();
-<<<<<<< HEAD
     for (final ResourceProcessor processor : processors) {
-      stopWatch.start("Using " + processor.getClass().getSimpleName());
-=======
-    for (final ResourcePostProcessor processor : processors) {
       stopWatch.start("Using " + processor.toString());
->>>>>>> 9a59c7f1
       writer = new StringWriter();
       try {
         callbackRegistry.onBeforePostProcess();
