/*
 * Copyright (c) 2008. All rights reserved.
 */
package ro.isdc.wro.model.group.processor;

import java.io.IOException;
import java.io.Reader;
import java.io.StringReader;
import java.io.StringWriter;
import java.io.Writer;
import java.util.ArrayList;
import java.util.Collection;
import java.util.List;

import org.apache.commons.lang.Validate;
import org.slf4j.Logger;
import org.slf4j.LoggerFactory;

import ro.isdc.wro.WroRuntimeException;
import ro.isdc.wro.model.group.Group;
import ro.isdc.wro.model.group.Inject;
import ro.isdc.wro.model.resource.DuplicateResourceDetector;
import ro.isdc.wro.model.resource.Resource;
import ro.isdc.wro.model.resource.ResourceType;
import ro.isdc.wro.model.resource.processor.ProcessorsUtils;
import ro.isdc.wro.model.resource.processor.ResourceProcessor;
import ro.isdc.wro.model.resource.processor.factory.ProcessorsFactory;
import ro.isdc.wro.util.StopWatch;


/**
 * Default group processor which perform preProcessing, merge and postProcessing on groups resources.
 *
 * @author Alex Objelean
 * @created Created on Nov 3, 2008
 */
public class GroupsProcessor {
  private static final long serialVersionUID = 1L;
  private static final Logger LOG = LoggerFactory.getLogger(GroupsProcessor.class);
  @Inject
  private ProcessorsFactory processorsFactory;
  @Inject
  private DuplicateResourceDetector duplicateResourceDetector;
  /**
   * This field is transient because {@link PreProcessorExecutor} is not serializable (according to findbugs eclipse
   * plugin).
   */
  @Inject
  private transient PreProcessorExecutor preProcessorExecutor;

  /**
   * {@inheritDoc}
   * <p>
   * While processing the resources, if any exception occurs - it is wrapped in a RuntimeException.
   */
  public String process(final Collection<Group> groups, final ResourceType type, final boolean minimize) {
    Validate.notNull(groups);
    Validate.notNull(type);

    //Supress spurious duplicate resource detection on reload
    duplicateResourceDetector.reset();
    final StopWatch stopWatch = new StopWatch();
    stopWatch.start("filter resources");
    // TODO find a way to reuse contents from cache
    final List<Resource> filteredResources = getFilteredResources(groups, type);
    try {
      stopWatch.stop();
      stopWatch.start("pre process and merge");
      // Merge
      final String result = preProcessorExecutor.processAndMerge(filteredResources, minimize);
      stopWatch.stop();
      stopWatch.start("post process");
      // postProcessing
      final String postProcessedResult = applyPostProcessors(type, result, minimize);
      stopWatch.stop();
      LOG.debug(stopWatch.prettyPrint());
      return postProcessedResult;
    } catch (final IOException e) {
      throw new WroRuntimeException("Exception while merging resources", e);
    }
  }


  /**
   * Perform postProcessing.
   *
   * @param resourceType the type of the resources to process. This value will never be null.
   * @param content the merged content of all resources which were pre-processed.
   * @param minimize whether minimize aware post processor must be applied.
   * @return the post processed contents.
   */
  private String applyPostProcessors(final ResourceType resourceType, final String content, final boolean minimize)
    throws IOException {
<<<<<<< HEAD
    if (content == null) {
      throw new IllegalArgumentException("content cannot be null!");
    }
    final Collection<ResourceProcessor> allPostProcessors = processorsFactory.getPostProcessors();
    Collection<ResourceProcessor> processors = ProcessorsUtils.getProcessorsByType(resourceType, allPostProcessors);
=======
    Validate.notNull(content);
    final Collection<ResourcePostProcessor> allPostProcessors = processorsFactory.getPostProcessors();
    Collection<ResourcePostProcessor> processors = ProcessorsUtils.getProcessorsByType(resourceType, allPostProcessors);
>>>>>>> f3df4c61
    processors.addAll(ProcessorsUtils.getProcessorsByType(null, allPostProcessors));
    if (!minimize) {
      processors = ProcessorsUtils.getMinimizeFreeProcessors(processors);
    }
    LOG.debug("postProcessors: " + processors);
    final String output = applyPostProcessors(processors, content);
    return output;
  }


  /**
   * Apply resourcePostProcessors.
   *
   * @param processors a collection of processors to apply on the content from the supplied writer.
   * @param content to process with all postProcessors.
   * @return the post processed content.
   */
  private String applyPostProcessors(final Collection<ResourceProcessor> processors, final String content)
    throws IOException {
    if (processors.isEmpty()) {
      return content;
    }
    Reader input = new StringReader(content.toString());
    Writer output = null;
    final StopWatch stopWatch = new StopWatch();
    for (final ResourceProcessor processor : processors) {
      stopWatch.start("Using " + processor.getClass().getSimpleName());
      output = new StringWriter();
      processor.process(null, input, output);
      input = new StringReader(output.toString());
      stopWatch.stop();
    }
    LOG.debug(stopWatch.prettyPrint());
    return output.toString();
  }

  /**
   * @param groups list of groups where to search resources to filter.
   * @param type of resources to collect.
   * @return a list of resources of provided type.
   */
  private final List<Resource> getFilteredResources(final Collection<Group> groups, final ResourceType type) {
    final List<Resource> allResources = new ArrayList<Resource>();
    for (final Group group : groups) {
      allResources.addAll(group.getResources());
    }
    // retain only resources of needed type
    final List<Resource> filteredResources = new ArrayList<Resource>();
    for (final Resource resource : allResources) {
      if (type == resource.getType()) {
        if (filteredResources.contains(resource)) {
          LOG.warn("Duplicated resource detected: " + resource + ". This resource won't be included more than once!");
        } else {
          filteredResources.add(resource);
        }
      }
    }
    return filteredResources;
  }
}<|MERGE_RESOLUTION|>--- conflicted
+++ resolved
@@ -91,17 +91,9 @@
    */
   private String applyPostProcessors(final ResourceType resourceType, final String content, final boolean minimize)
     throws IOException {
-<<<<<<< HEAD
-    if (content == null) {
-      throw new IllegalArgumentException("content cannot be null!");
-    }
+    Validate.notNull(content);
     final Collection<ResourceProcessor> allPostProcessors = processorsFactory.getPostProcessors();
     Collection<ResourceProcessor> processors = ProcessorsUtils.getProcessorsByType(resourceType, allPostProcessors);
-=======
-    Validate.notNull(content);
-    final Collection<ResourcePostProcessor> allPostProcessors = processorsFactory.getPostProcessors();
-    Collection<ResourcePostProcessor> processors = ProcessorsUtils.getProcessorsByType(resourceType, allPostProcessors);
->>>>>>> f3df4c61
     processors.addAll(ProcessorsUtils.getProcessorsByType(null, allPostProcessors));
     if (!minimize) {
       processors = ProcessorsUtils.getMinimizeFreeProcessors(processors);
