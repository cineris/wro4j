<<<<<<< HEAD
/*
 * Copyright (c) 2008. All rights reserved.
 */
package ro.isdc.wro.model.factory;

import java.io.IOException;
import java.io.InputStream;
import java.util.ArrayList;
import java.util.Collection;
import java.util.HashMap;
import java.util.HashSet;
import java.util.List;
import java.util.Map;
import java.util.Set;

import javax.xml.XMLConstants;
import javax.xml.parsers.DocumentBuilderFactory;
import javax.xml.transform.dom.DOMSource;
import javax.xml.transform.stream.StreamSource;
import javax.xml.validation.Schema;
import javax.xml.validation.SchemaFactory;

import org.apache.commons.io.IOUtils;
import org.apache.commons.io.input.AutoCloseInputStream;
import org.apache.commons.lang3.StringUtils;
import org.apache.commons.lang3.Validate;
import org.slf4j.Logger;
import org.slf4j.LoggerFactory;
import org.w3c.dom.Document;
import org.w3c.dom.Element;
import org.w3c.dom.Node;
import org.w3c.dom.NodeList;
import org.xml.sax.SAXException;

import ro.isdc.wro.WroRuntimeException;
import ro.isdc.wro.model.WroModel;
import ro.isdc.wro.model.WroModelInspector;
import ro.isdc.wro.model.group.Group;
import ro.isdc.wro.model.group.Inject;
import ro.isdc.wro.model.group.RecursiveGroupDefinitionException;
import ro.isdc.wro.model.group.processor.Injector;
import ro.isdc.wro.model.resource.Resource;
import ro.isdc.wro.model.resource.ResourceType;
import ro.isdc.wro.model.resource.locator.ResourceLocator;
import ro.isdc.wro.model.resource.locator.factory.DefaultResourceLocatorFactory;
import ro.isdc.wro.model.resource.locator.factory.ResourceLocatorFactory;
import ro.isdc.wro.util.StopWatch;


/**
 * Model factory implementation. Creates a WroModel object, based on an xml. This xml contains the description of all
 * groups.
 * <p/>
 * This class is thread-safe (the create method is synchronized).
 * 
 * @author Alex Objelean
 * @created Created on Nov 3, 2008
 */
public class XmlModelFactory
    extends AbstractWroModelFactory {
  /**
   * Logger for this class.
   */
  private static final Logger LOG = LoggerFactory.getLogger(XmlModelFactory.class);
  
  /**
   * Default xml filename.
   */
  private static final String DEFAULT_FILE_NAME = "wro.xml";
  
  /**
   * Default xml to parse.
   */
  private static final String XML_SCHEMA_FILE = "wro.xsd";
  
  /**
   * Group tag used in xml.
   */
  private static final String TAG_GROUP = "group";
  /**
   * Import tag used in xml.
   */
  private static final String TAG_IMPORT = "import";
  /**
   * CSS tag used in xml.
   */
  private static final String TAG_CSS = "css";
  
  /**
   * JS tag used in xml.
   */
  private static final String TAG_JS = "js";
  
  /**
   * GroupRef tag used in xml.
   */
  private static final String TAG_GROUP_REF = "group-ref";
  
  /**
   * Group name attribute.
   */
  private static final String ATTR_GROUP_NAME = "name";
  /**
   * Group abstract attribute used to distinguish an abstract group when its value is true. By default the value is
   * false.
   */
  private static final String ATTR_GROUP_ABSTRACT = "abstract";
  /**
   * Minimize attribute specified on resource level, used to turn on/off minimization on this particular resource during
   * pre processing.
   */
  private static final String ATTR_MINIMIZE = "minimize";
  
  /**
   * Map between the group name and corresponding element. Hold the map<GroupName, Element> of all group nodes to access
   * any element.
   */
  final Map<String, Element> allGroupElements = new HashMap<String, Element>();
  
  /**
   * List of groups which are currently being processing and are partially parsed. This list is useful in order to catch
   * infinite recurse group reference.
   */
  final Collection<String> groupsInProcess = new HashSet<String>();
  
  /**
   * Used to locate imports;
   */
  @Inject
  private ResourceLocatorFactory locatorFactory;
  @Inject
  private Injector injector;
  /**
   * Used to detect recursive import processing.
   */
  private final Set<String> processedImports = new HashSet<String>();
  /**
   * Flag for enabling xml validation.
   */
  private boolean validateXml = true;
  /**
   * The model being created.
   */
  private WroModel model;

  /**
   * Default constructor.
   */
  public XmlModelFactory() {
  }
  
  /**
   * Allow aggregate processed imports during recursive model creation.
   */
  private XmlModelFactory(final Set<String> processedImports) {
    Validate.notNull(processedImports);
    this.processedImports.addAll(processedImports);
  }
  
  /**
   * {@inheritDoc}
   */
  public synchronized WroModel create() {
    model = new WroModel();
    final StopWatch stopWatch = new StopWatch("Create Wro Model from XML");
    try {
      stopWatch.start("createDocument");
      final Document document = createDocument();
      stopWatch.stop();

      stopWatch.start("processGroups");
      processGroups(document);
      stopWatch.stop();

      stopWatch.start("processImports");
      processImports(document);
      stopWatch.stop();
      
      stopWatch.start("createModel");
      parseGroups();
      stopWatch.stop();
      return model;
    } finally {
      // clear the processed imports even when the model creation fails.
      processedImports.clear();
      LOG.debug(stopWatch.prettyPrint());
    }
  }
  
  /**
   * @return valid {@link Document} of the xml containing model representation.
   */
  private Document createDocument() {
    InputStream is = null;
    try {
      final DocumentBuilderFactory factory = DocumentBuilderFactory.newInstance();
      factory.setNamespaceAware(true);
      is = getModelResourceLocator().getInputStream();
      final Document document = factory.newDocumentBuilder().parse(is);
      document.getDocumentElement().normalize();
      if (isValidateXml()) {
        validate(document);
      }
      return document;
    } catch (final Exception e) {
      throw new WroRuntimeException("Cannot build model from XML", e);
    } finally {
      IOUtils.closeQuietly(is);
    }
  }
  
  /**
   * @param document
   *          xml document to validate.
   */
  private void validate(final Document document)
      throws IOException, SAXException {
    final SchemaFactory factory = SchemaFactory.newInstance(XMLConstants.W3C_XML_SCHEMA_NS_URI);
    final Schema schema = factory.newSchema(new StreamSource(getSchemaStream()));
    schema.newValidator().validate(new DOMSource(document));
  }
  
  private InputStream getSchemaStream()
      throws IOException {
    // use the class located in same package where xsd is located
    return WroRuntimeException.class.getResourceAsStream(XML_SCHEMA_FILE);
  }
  
  /**
   * Initialize the map
   */
  private void processGroups(final Document document) {
    // handle imports
    final NodeList groupNodeList = document.getElementsByTagName(TAG_GROUP);
    for (int i = 0; i < groupNodeList.getLength(); i++) {
      final Element groupElement = (Element) groupNodeList.item(i);
      final String name = groupElement.getAttribute(ATTR_GROUP_NAME);
      allGroupElements.put(name, groupElement);
    }
  }
  
  private void processImports(final Document document) {
    final NodeList importsList = document.getElementsByTagName(TAG_IMPORT);
    LOG.debug("number of imports: {}", importsList.getLength());
    for (int i = 0; i < importsList.getLength(); i++) {
      final Element element = (Element) importsList.item(i);
      final String name = element.getTextContent();
      LOG.debug("processing import: {}", name);
      Validate.notNull(locatorFactory, "The Locator cannot be null!");
      if (processedImports.contains(name)) {
        final String message = "Recursive import detected: " + name;
        LOG.error(message);
        throw new RecursiveGroupDefinitionException(message);
      }
      
      processedImports.add(name);
      model.merge(createImportedModel(name));
    }
  }

  /**
   * @param modelLocation the path where the model is located.
   * @return the {@link WroModel} created from provided modelLocation.
   */
  private WroModel createImportedModel(final String modelLocation) {
    final XmlModelFactory importedModelFactory = new XmlModelFactory(this.processedImports) {
      @Override
      protected ResourceLocator getModelResourceLocator() {
        LOG.debug("build model from import: {}", modelLocation);
        return locatorFactory.getLocator(modelLocation);
      }
    };
    //inject manually created modelFactory 
    injector.inject(importedModelFactory);
    return importedModelFactory.create();
  }
  
  /**
   * Parse the document and creates groups which are added to the provided model.
   * 
   * @param document
   *          to parse.
   */
  private void parseGroups() {
    //use groups created by imports (if any)
    for (final Element element : allGroupElements.values()) {
      parseGroup(element);
    }
  }
  
  /**
   * Recursive method. Add the parsed element group to the group collection. If the group contains group-ref element,
   * parse recursively this group.
   * 
   * @param element
   *          Group Element to parse.
   * @param groups
   *          list of parsed groups where the parsed group is added..
   * @return list of resources associated with this resource
   */
  private Collection<Resource> parseGroup(final Element element) {
    final String name = element.getAttribute(ATTR_GROUP_NAME);
    final String isAbstractAsString = element.getAttribute(ATTR_GROUP_ABSTRACT);
    boolean isAbstractGroup = StringUtils.isNotEmpty(isAbstractAsString) && Boolean.valueOf(isAbstractAsString);
    if (groupsInProcess.contains(name)) {
      throw new RecursiveGroupDefinitionException("Infinite Recursion detected for the group: " + name
          + ". Recursion path: " + groupsInProcess);
    }
    LOG.debug("\tadding group: {}", name);
    groupsInProcess.add(name);
    // skip if this group is already parsed
    final Group parsedGroup = new WroModelInspector(model).getGroupByName(name);
    if (parsedGroup != null) {
      // remove before returning
      // this group is parsed, remove from unparsed groups collection
      groupsInProcess.remove(name);
      return parsedGroup.getResources();
    }
    final Group group = new Group(name);
    final List<Resource> resources = new ArrayList<Resource>();
    final NodeList resourceNodeList = element.getChildNodes();
    for (int i = 0; i < resourceNodeList.getLength(); i++) {
      final Node node = resourceNodeList.item(i);
      if (node instanceof Element) {
        final Element resourceElement = (Element) node;
        parseResource(resourceElement, resources);
      }
    }
    group.setResources(resources);
    // this group is parsed, remove from unparsed collection
    groupsInProcess.remove(name);
    if (!isAbstractGroup) {
      // add only non abstract groups
      model.addGroup(group);
    }
    return resources;
  }
  
  /**
   * Creates a resource from a given resourceElement. It can be css, js. If resource tag name is group-ref, the method
   * will start a recursive computation.
   * 
   * @param resourceElement
   * @param resources
   *          list of parsed resources where the parsed resource is added.
   */
  private void parseResource(final Element resourceElement, final Collection<Resource> resources) {
    ResourceType type = null;
    final String tagName = resourceElement.getTagName();
    final String uri = resourceElement.getTextContent();
    if (TAG_JS.equals(tagName)) {
      type = ResourceType.JS;
    } else if (TAG_CSS.equals(tagName)) {
      type = ResourceType.CSS;
    } else if (TAG_GROUP_REF.equals(tagName)) {
      // uri in this case is the group name
      resources.addAll(getResourcesForGroup(uri));
    }
    if (type != null) {
      final String minimizeAsString = resourceElement.getAttribute(ATTR_MINIMIZE);
      final boolean minimize = StringUtils.isEmpty(minimizeAsString) ? true
          : Boolean.valueOf(resourceElement.getAttribute(ATTR_MINIMIZE));
      final Resource resource = Resource.create(uri, type);
      resource.setMinimize(minimize);
      LOG.debug("\t\tadding resource: {}", resource);
      resources.add(resource);
    }
  }

  /**
   * Search for all resources for a group with a given name.
   */
  private Collection<Resource> getResourcesForGroup(final String groupName) {
    final WroModelInspector modelInspector = new WroModelInspector(model);
    final Group foundGroup = modelInspector.getGroupByName(groupName);
    if (foundGroup == null) {
      Collection<Resource> groupResources = null;
      final Element groupElement = allGroupElements.get(groupName);
      if (groupElement == null) {
        throw new WroRuntimeException("Invalid group-ref: " + groupName);
      }
      groupResources = parseGroup(groupElement);
      return groupResources;      
    }
    return foundGroup.getResources();
  }
  
  /**
   * {@inheritDoc}
   */
  @Override
  protected String getDefaultModelFilename() {
    return DEFAULT_FILE_NAME;
  }
  
  /**
   * @return true if xml validation should be performed.
   */
  private boolean isValidateXml() {
    return this.validateXml;
  }
  
  /**
   * Allows disable the xml validation (which is true by default. Be aware that this is not a good idea to disable
   * validation, because you cannot be sure that the model is built correctly. Disabling makes sense only when for some
   * reason the xsd schema cannot be loaded on some environments. An example of issue can be found here:<br/>
   * <a href="http://code.google.com/p/wro4j/issues/detail?id=371">Wro4j doesn't work on Websphere with 2 or more
   * wars</a>
   */
  public XmlModelFactory setValidateXml(final boolean validateXml) {
    this.validateXml = validateXml;
    return this;
  }
  
  /**
   * @return the resourceLocatorFactory
   */
  public ResourceLocatorFactory getResourceLocatorFactory() {
    if (locatorFactory == null) {
      locatorFactory = new DefaultResourceLocatorFactory();
    }
    return this.locatorFactory;
  }
}
=======
/*
 * Copyright (c) 2008. All rights reserved.
 */
package ro.isdc.wro.model.factory;

import java.io.IOException;
import java.io.InputStream;
import java.util.ArrayList;
import java.util.Collection;
import java.util.HashMap;
import java.util.HashSet;
import java.util.List;
import java.util.Map;
import java.util.Set;

import javax.xml.XMLConstants;
import javax.xml.parsers.DocumentBuilderFactory;
import javax.xml.transform.dom.DOMSource;
import javax.xml.transform.stream.StreamSource;
import javax.xml.validation.Schema;
import javax.xml.validation.SchemaFactory;

import org.apache.commons.io.input.AutoCloseInputStream;
import org.apache.commons.lang3.StringUtils;
import org.apache.commons.lang3.Validate;
import org.slf4j.Logger;
import org.slf4j.LoggerFactory;
import org.w3c.dom.Document;
import org.w3c.dom.Element;
import org.w3c.dom.Node;
import org.w3c.dom.NodeList;
import org.xml.sax.SAXException;

import ro.isdc.wro.WroRuntimeException;
import ro.isdc.wro.model.WroModel;
import ro.isdc.wro.model.WroModelInspector;
import ro.isdc.wro.model.group.Group;
import ro.isdc.wro.model.group.Inject;
import ro.isdc.wro.model.group.RecursiveGroupDefinitionException;
import ro.isdc.wro.model.group.processor.Injector;
import ro.isdc.wro.model.resource.Resource;
import ro.isdc.wro.model.resource.ResourceType;
import ro.isdc.wro.model.resource.locator.factory.UriLocatorFactory;
import ro.isdc.wro.util.StopWatch;


/**
 * Model factory implementation. Creates a WroModel object, based on an xml. This xml contains the description of all
 * groups.
 * <p/>
 * This class is thread-safe (the create method is synchronized).
 *
 * @author Alex Objelean
 * @created Created on Nov 3, 2008
 */
public class XmlModelFactory
    extends AbstractWroModelFactory {
  /**
   * Logger for this class.
   */
  private static final Logger LOG = LoggerFactory.getLogger(XmlModelFactory.class);

  /**
   * Default xml filename.
   */
  private static final String DEFAULT_FILE_NAME = "wro.xml";

  /**
   * Default xml to parse.
   */
  private static final String XML_SCHEMA_FILE = "wro.xsd";

  /**
   * Group tag used in xml.
   */
  private static final String TAG_GROUP = "group";
  /**
   * Import tag used in xml.
   */
  private static final String TAG_IMPORT = "import";
  /**
   * CSS tag used in xml.
   */
  private static final String TAG_CSS = "css";

  /**
   * JS tag used in xml.
   */
  private static final String TAG_JS = "js";

  /**
   * GroupRef tag used in xml.
   */
  private static final String TAG_GROUP_REF = "group-ref";

  /**
   * Group name attribute.
   */
  private static final String ATTR_GROUP_NAME = "name";
  /**
   * Group abstract attribute used to distinguish an abstract group when its value is true. By default the value is
   * false.
   */
  private static final String ATTR_GROUP_ABSTRACT = "abstract";
  /**
   * Minimize attribute specified on resource level, used to turn on/off minimization on this particular resource during
   * pre processing.
   */
  private static final String ATTR_MINIMIZE = "minimize";

  /**
   * Map between the group name and corresponding element. Hold the map<GroupName, Element> of all group nodes to access
   * any element.
   */
  final Map<String, Element> allGroupElements = new HashMap<String, Element>();

  /**
   * List of groups which are currently being processing and are partially parsed. This list is useful in order to catch
   * infinite recurse group reference.
   */
  final Collection<String> groupsInProcess = new HashSet<String>();

  /**
   * Used to locate imports;
   */
  @Inject
  private UriLocatorFactory locatorFactory;
  @Inject
  private Injector injector;
  /**
   * Used to detect recursive import processing.
   */
  private final Set<String> processedImports = new HashSet<String>();
  /**
   * Flag for enabling xml validation.
   */
  private boolean validateXml = true;
  /**
   * The model being created.
   */
  private WroModel model;

  /**
   * Default constructor.
   */
  public XmlModelFactory() {
  }

  /**
   * Allow aggregate processed imports during recursive model creation.
   */
  private XmlModelFactory(final Set<String> processedImports) {
    Validate.notNull(processedImports);
    this.processedImports.addAll(processedImports);
  }

  /**
   * {@inheritDoc}
   */
  public synchronized WroModel create() {
    model = new WroModel();
    final StopWatch stopWatch = new StopWatch("Create Wro Model from XML");
    try {
      stopWatch.start("createDocument");
      final Document document = createDocument();
      stopWatch.stop();

      stopWatch.start("processGroups");
      processGroups(document);
      stopWatch.stop();

      stopWatch.start("processImports");
      processImports(document);
      stopWatch.stop();

      stopWatch.start("createModel");
      parseGroups();
      stopWatch.stop();
      return model;
    } finally {
      // clear the processed imports even when the model creation fails.
      processedImports.clear();
      LOG.debug(stopWatch.prettyPrint());
    }
  }

  /**
   * @return valid {@link Document} of the xml containing model representation.
   */
  private Document createDocument() {
    try {
      final DocumentBuilderFactory factory = DocumentBuilderFactory.newInstance();
      factory.setNamespaceAware(true);
      final Document document = factory.newDocumentBuilder().parse(getModelResourceAsStream());
      document.getDocumentElement().normalize();
      if (isValidateXml()) {
        validate(document);
      }
      return document;
    } catch (final Exception e) {
      throw new WroRuntimeException("Cannot build model from XML", e);
    }
  }

  /**
   * @param document
   *          xml document to validate.
   */
  private void validate(final Document document)
      throws IOException, SAXException {
    final SchemaFactory factory = SchemaFactory.newInstance(XMLConstants.W3C_XML_SCHEMA_NS_URI);
    final Schema schema = factory.newSchema(new StreamSource(getSchemaStream()));
    schema.newValidator().validate(new DOMSource(document));
  }

  private InputStream getSchemaStream()
      throws IOException {
    // use the class located in same package where xsd is located
    return WroRuntimeException.class.getResourceAsStream(XML_SCHEMA_FILE);
  }

  /**
   * Initialize the map
   */
  private void processGroups(final Document document) {
    // handle imports
    final NodeList groupNodeList = document.getElementsByTagName(TAG_GROUP);
    for (int i = 0; i < groupNodeList.getLength(); i++) {
      final Element groupElement = (Element) groupNodeList.item(i);
      final String name = groupElement.getAttribute(ATTR_GROUP_NAME);
      allGroupElements.put(name, groupElement);
    }
  }

  private void processImports(final Document document) {
    final NodeList importsList = document.getElementsByTagName(TAG_IMPORT);
    LOG.debug("number of imports: {}", importsList.getLength());
    for (int i = 0; i < importsList.getLength(); i++) {
      final Element element = (Element) importsList.item(i);
      final String name = element.getTextContent();
      LOG.debug("processing import: {}", name);
      Validate.notNull(locatorFactory, "The Locator cannot be null!");
      if (processedImports.contains(name)) {
        final String message = "Recursive import detected: " + name;
        LOG.error(message);
        throw new RecursiveGroupDefinitionException(message);
      }

      processedImports.add(name);
      model.merge(createImportedModel(name));
    }
  }

  /**
   * @param modelLocation
   *          the path where the model is located.
   * @return the {@link WroModel} created from provided modelLocation.
   */
  private WroModel createImportedModel(final String modelLocation) {
    final XmlModelFactory importedModelFactory = new XmlModelFactory(this.processedImports) {
      @Override
      protected InputStream getModelResourceAsStream()
          throws IOException {
        LOG.debug("build model from import: {}", modelLocation);
        return new AutoCloseInputStream(locatorFactory.locate(modelLocation));
      };
    };
    // inject manually created modelFactory
    injector.inject(importedModelFactory);
    try {
      return importedModelFactory.create();
    } catch (final WroRuntimeException e) {
      LOG.error("Detected invalid model import from location {}", modelLocation);
      throw e;
    }
  }

  /**
   * Parse the document and creates groups which are added to the provided model.
   *
   * @param document
   *          to parse.
   */
  private void parseGroups() {
    // use groups created by imports (if any)
    for (final Element element : allGroupElements.values()) {
      parseGroup(element);
    }
  }

  /**
   * Recursive method. Add the parsed element group to the group collection. If the group contains group-ref element,
   * parse recursively this group.
   *
   * @param element
   *          Group Element to parse.
   * @param groups
   *          list of parsed groups where the parsed group is added..
   * @return list of resources associated with this resource
   */
  private Collection<Resource> parseGroup(final Element element) {
    final String name = element.getAttribute(ATTR_GROUP_NAME);
    final String isAbstractAsString = element.getAttribute(ATTR_GROUP_ABSTRACT);
    final boolean isAbstractGroup = StringUtils.isNotEmpty(isAbstractAsString) && Boolean.valueOf(isAbstractAsString);
    if (groupsInProcess.contains(name)) {
      throw new RecursiveGroupDefinitionException("Infinite Recursion detected for the group: " + name
          + ". Recursion path: " + groupsInProcess);
    }
    LOG.debug("\tadding group: {}", name);
    groupsInProcess.add(name);
    // skip if this group is already parsed
    final Group parsedGroup = new WroModelInspector(model).getGroupByName(name);
    if (parsedGroup != null) {
      // remove before returning
      // this group is parsed, remove from unparsed groups collection
      groupsInProcess.remove(name);
      return parsedGroup.getResources();
    }
    final Group group = new Group(name);
    final List<Resource> resources = new ArrayList<Resource>();
    final NodeList resourceNodeList = element.getChildNodes();
    for (int i = 0; i < resourceNodeList.getLength(); i++) {
      final Node node = resourceNodeList.item(i);
      if (node instanceof Element) {
        final Element resourceElement = (Element) node;
        parseResource(resourceElement, resources);
      }
    }
    group.setResources(resources);
    // this group is parsed, remove from unparsed collection
    groupsInProcess.remove(name);
    if (!isAbstractGroup) {
      // add only non abstract groups
      model.addGroup(group);
    }
    return resources;
  }

  /**
   * Creates a resource from a given resourceElement. It can be css, js. If resource tag name is group-ref, the method
   * will start a recursive computation.
   *
   * @param resourceElement
   * @param resources
   *          list of parsed resources where the parsed resource is added.
   */
  private void parseResource(final Element resourceElement, final Collection<Resource> resources) {
    ResourceType type = null;
    final String tagName = resourceElement.getTagName();
    final String uri = resourceElement.getTextContent();
    if (TAG_JS.equals(tagName)) {
      type = ResourceType.JS;
    } else if (TAG_CSS.equals(tagName)) {
      type = ResourceType.CSS;
    } else if (TAG_GROUP_REF.equals(tagName)) {
      // uri in this case is the group name
      resources.addAll(getResourcesForGroup(uri));
    }
    if (type != null) {
      final String minimizeAsString = resourceElement.getAttribute(ATTR_MINIMIZE);
      final boolean minimize = StringUtils.isEmpty(minimizeAsString) ? true
          : Boolean.valueOf(resourceElement.getAttribute(ATTR_MINIMIZE));
      final Resource resource = Resource.create(uri, type);
      resource.setMinimize(minimize);
      LOG.debug("\t\tadding resource: {}", resource);
      resources.add(resource);
    }
  }

  /**
   * Search for all resources for a group with a given name.
   */
  private Collection<Resource> getResourcesForGroup(final String groupName) {
    final WroModelInspector modelInspector = new WroModelInspector(model);
    final Group foundGroup = modelInspector.getGroupByName(groupName);
    if (foundGroup == null) {
      Collection<Resource> groupResources = null;
      final Element groupElement = allGroupElements.get(groupName);
      if (groupElement == null) {
        throw new WroRuntimeException("Invalid group-ref: " + groupName);
      }
      groupResources = parseGroup(groupElement);
      return groupResources;
    }
    return foundGroup.getResources();
  }

  /**
   * {@inheritDoc}
   */
  @Override
  protected String getDefaultModelFilename() {
    return DEFAULT_FILE_NAME;
  }

  /**
   * @return true if xml validation should be performed.
   */
  private boolean isValidateXml() {
    return this.validateXml;
  }

  /**
   * Allows disable the xml validation (which is true by default. Be aware that this is not a good idea to disable
   * validation, because you cannot be sure that the model is built correctly. Disabling makes sense only when for some
   * reason the xsd schema cannot be loaded on some environments. An example of issue can be found here:<br/>
   * <a href="http://code.google.com/p/wro4j/issues/detail?id=371">Wro4j doesn't work on Websphere with 2 or more
   * wars</a>
   */
  public XmlModelFactory setValidateXml(final boolean validateXml) {
    this.validateXml = validateXml;
    return this;
  }
}
>>>>>>> bf892713
<|MERGE_RESOLUTION|>--- conflicted
+++ resolved
@@ -1,4 +1,3 @@
-<<<<<<< HEAD
 /*
  * Copyright (c) 2008. All rights reserved.
  */
@@ -273,7 +272,12 @@
     };
     //inject manually created modelFactory 
     injector.inject(importedModelFactory);
-    return importedModelFactory.create();
+    try {
+      return importedModelFactory.create();
+    } catch (final WroRuntimeException e) {
+      LOG.error("Detected invalid model import from location {}", modelLocation);
+      throw e;
+    }
   }
   
   /**
@@ -422,420 +426,4 @@
     }
     return this.locatorFactory;
   }
-}
-=======
-/*
- * Copyright (c) 2008. All rights reserved.
- */
-package ro.isdc.wro.model.factory;
-
-import java.io.IOException;
-import java.io.InputStream;
-import java.util.ArrayList;
-import java.util.Collection;
-import java.util.HashMap;
-import java.util.HashSet;
-import java.util.List;
-import java.util.Map;
-import java.util.Set;
-
-import javax.xml.XMLConstants;
-import javax.xml.parsers.DocumentBuilderFactory;
-import javax.xml.transform.dom.DOMSource;
-import javax.xml.transform.stream.StreamSource;
-import javax.xml.validation.Schema;
-import javax.xml.validation.SchemaFactory;
-
-import org.apache.commons.io.input.AutoCloseInputStream;
-import org.apache.commons.lang3.StringUtils;
-import org.apache.commons.lang3.Validate;
-import org.slf4j.Logger;
-import org.slf4j.LoggerFactory;
-import org.w3c.dom.Document;
-import org.w3c.dom.Element;
-import org.w3c.dom.Node;
-import org.w3c.dom.NodeList;
-import org.xml.sax.SAXException;
-
-import ro.isdc.wro.WroRuntimeException;
-import ro.isdc.wro.model.WroModel;
-import ro.isdc.wro.model.WroModelInspector;
-import ro.isdc.wro.model.group.Group;
-import ro.isdc.wro.model.group.Inject;
-import ro.isdc.wro.model.group.RecursiveGroupDefinitionException;
-import ro.isdc.wro.model.group.processor.Injector;
-import ro.isdc.wro.model.resource.Resource;
-import ro.isdc.wro.model.resource.ResourceType;
-import ro.isdc.wro.model.resource.locator.factory.UriLocatorFactory;
-import ro.isdc.wro.util.StopWatch;
-
-
-/**
- * Model factory implementation. Creates a WroModel object, based on an xml. This xml contains the description of all
- * groups.
- * <p/>
- * This class is thread-safe (the create method is synchronized).
- *
- * @author Alex Objelean
- * @created Created on Nov 3, 2008
- */
-public class XmlModelFactory
-    extends AbstractWroModelFactory {
-  /**
-   * Logger for this class.
-   */
-  private static final Logger LOG = LoggerFactory.getLogger(XmlModelFactory.class);
-
-  /**
-   * Default xml filename.
-   */
-  private static final String DEFAULT_FILE_NAME = "wro.xml";
-
-  /**
-   * Default xml to parse.
-   */
-  private static final String XML_SCHEMA_FILE = "wro.xsd";
-
-  /**
-   * Group tag used in xml.
-   */
-  private static final String TAG_GROUP = "group";
-  /**
-   * Import tag used in xml.
-   */
-  private static final String TAG_IMPORT = "import";
-  /**
-   * CSS tag used in xml.
-   */
-  private static final String TAG_CSS = "css";
-
-  /**
-   * JS tag used in xml.
-   */
-  private static final String TAG_JS = "js";
-
-  /**
-   * GroupRef tag used in xml.
-   */
-  private static final String TAG_GROUP_REF = "group-ref";
-
-  /**
-   * Group name attribute.
-   */
-  private static final String ATTR_GROUP_NAME = "name";
-  /**
-   * Group abstract attribute used to distinguish an abstract group when its value is true. By default the value is
-   * false.
-   */
-  private static final String ATTR_GROUP_ABSTRACT = "abstract";
-  /**
-   * Minimize attribute specified on resource level, used to turn on/off minimization on this particular resource during
-   * pre processing.
-   */
-  private static final String ATTR_MINIMIZE = "minimize";
-
-  /**
-   * Map between the group name and corresponding element. Hold the map<GroupName, Element> of all group nodes to access
-   * any element.
-   */
-  final Map<String, Element> allGroupElements = new HashMap<String, Element>();
-
-  /**
-   * List of groups which are currently being processing and are partially parsed. This list is useful in order to catch
-   * infinite recurse group reference.
-   */
-  final Collection<String> groupsInProcess = new HashSet<String>();
-
-  /**
-   * Used to locate imports;
-   */
-  @Inject
-  private UriLocatorFactory locatorFactory;
-  @Inject
-  private Injector injector;
-  /**
-   * Used to detect recursive import processing.
-   */
-  private final Set<String> processedImports = new HashSet<String>();
-  /**
-   * Flag for enabling xml validation.
-   */
-  private boolean validateXml = true;
-  /**
-   * The model being created.
-   */
-  private WroModel model;
-
-  /**
-   * Default constructor.
-   */
-  public XmlModelFactory() {
-  }
-
-  /**
-   * Allow aggregate processed imports during recursive model creation.
-   */
-  private XmlModelFactory(final Set<String> processedImports) {
-    Validate.notNull(processedImports);
-    this.processedImports.addAll(processedImports);
-  }
-
-  /**
-   * {@inheritDoc}
-   */
-  public synchronized WroModel create() {
-    model = new WroModel();
-    final StopWatch stopWatch = new StopWatch("Create Wro Model from XML");
-    try {
-      stopWatch.start("createDocument");
-      final Document document = createDocument();
-      stopWatch.stop();
-
-      stopWatch.start("processGroups");
-      processGroups(document);
-      stopWatch.stop();
-
-      stopWatch.start("processImports");
-      processImports(document);
-      stopWatch.stop();
-
-      stopWatch.start("createModel");
-      parseGroups();
-      stopWatch.stop();
-      return model;
-    } finally {
-      // clear the processed imports even when the model creation fails.
-      processedImports.clear();
-      LOG.debug(stopWatch.prettyPrint());
-    }
-  }
-
-  /**
-   * @return valid {@link Document} of the xml containing model representation.
-   */
-  private Document createDocument() {
-    try {
-      final DocumentBuilderFactory factory = DocumentBuilderFactory.newInstance();
-      factory.setNamespaceAware(true);
-      final Document document = factory.newDocumentBuilder().parse(getModelResourceAsStream());
-      document.getDocumentElement().normalize();
-      if (isValidateXml()) {
-        validate(document);
-      }
-      return document;
-    } catch (final Exception e) {
-      throw new WroRuntimeException("Cannot build model from XML", e);
-    }
-  }
-
-  /**
-   * @param document
-   *          xml document to validate.
-   */
-  private void validate(final Document document)
-      throws IOException, SAXException {
-    final SchemaFactory factory = SchemaFactory.newInstance(XMLConstants.W3C_XML_SCHEMA_NS_URI);
-    final Schema schema = factory.newSchema(new StreamSource(getSchemaStream()));
-    schema.newValidator().validate(new DOMSource(document));
-  }
-
-  private InputStream getSchemaStream()
-      throws IOException {
-    // use the class located in same package where xsd is located
-    return WroRuntimeException.class.getResourceAsStream(XML_SCHEMA_FILE);
-  }
-
-  /**
-   * Initialize the map
-   */
-  private void processGroups(final Document document) {
-    // handle imports
-    final NodeList groupNodeList = document.getElementsByTagName(TAG_GROUP);
-    for (int i = 0; i < groupNodeList.getLength(); i++) {
-      final Element groupElement = (Element) groupNodeList.item(i);
-      final String name = groupElement.getAttribute(ATTR_GROUP_NAME);
-      allGroupElements.put(name, groupElement);
-    }
-  }
-
-  private void processImports(final Document document) {
-    final NodeList importsList = document.getElementsByTagName(TAG_IMPORT);
-    LOG.debug("number of imports: {}", importsList.getLength());
-    for (int i = 0; i < importsList.getLength(); i++) {
-      final Element element = (Element) importsList.item(i);
-      final String name = element.getTextContent();
-      LOG.debug("processing import: {}", name);
-      Validate.notNull(locatorFactory, "The Locator cannot be null!");
-      if (processedImports.contains(name)) {
-        final String message = "Recursive import detected: " + name;
-        LOG.error(message);
-        throw new RecursiveGroupDefinitionException(message);
-      }
-
-      processedImports.add(name);
-      model.merge(createImportedModel(name));
-    }
-  }
-
-  /**
-   * @param modelLocation
-   *          the path where the model is located.
-   * @return the {@link WroModel} created from provided modelLocation.
-   */
-  private WroModel createImportedModel(final String modelLocation) {
-    final XmlModelFactory importedModelFactory = new XmlModelFactory(this.processedImports) {
-      @Override
-      protected InputStream getModelResourceAsStream()
-          throws IOException {
-        LOG.debug("build model from import: {}", modelLocation);
-        return new AutoCloseInputStream(locatorFactory.locate(modelLocation));
-      };
-    };
-    // inject manually created modelFactory
-    injector.inject(importedModelFactory);
-    try {
-      return importedModelFactory.create();
-    } catch (final WroRuntimeException e) {
-      LOG.error("Detected invalid model import from location {}", modelLocation);
-      throw e;
-    }
-  }
-
-  /**
-   * Parse the document and creates groups which are added to the provided model.
-   *
-   * @param document
-   *          to parse.
-   */
-  private void parseGroups() {
-    // use groups created by imports (if any)
-    for (final Element element : allGroupElements.values()) {
-      parseGroup(element);
-    }
-  }
-
-  /**
-   * Recursive method. Add the parsed element group to the group collection. If the group contains group-ref element,
-   * parse recursively this group.
-   *
-   * @param element
-   *          Group Element to parse.
-   * @param groups
-   *          list of parsed groups where the parsed group is added..
-   * @return list of resources associated with this resource
-   */
-  private Collection<Resource> parseGroup(final Element element) {
-    final String name = element.getAttribute(ATTR_GROUP_NAME);
-    final String isAbstractAsString = element.getAttribute(ATTR_GROUP_ABSTRACT);
-    final boolean isAbstractGroup = StringUtils.isNotEmpty(isAbstractAsString) && Boolean.valueOf(isAbstractAsString);
-    if (groupsInProcess.contains(name)) {
-      throw new RecursiveGroupDefinitionException("Infinite Recursion detected for the group: " + name
-          + ". Recursion path: " + groupsInProcess);
-    }
-    LOG.debug("\tadding group: {}", name);
-    groupsInProcess.add(name);
-    // skip if this group is already parsed
-    final Group parsedGroup = new WroModelInspector(model).getGroupByName(name);
-    if (parsedGroup != null) {
-      // remove before returning
-      // this group is parsed, remove from unparsed groups collection
-      groupsInProcess.remove(name);
-      return parsedGroup.getResources();
-    }
-    final Group group = new Group(name);
-    final List<Resource> resources = new ArrayList<Resource>();
-    final NodeList resourceNodeList = element.getChildNodes();
-    for (int i = 0; i < resourceNodeList.getLength(); i++) {
-      final Node node = resourceNodeList.item(i);
-      if (node instanceof Element) {
-        final Element resourceElement = (Element) node;
-        parseResource(resourceElement, resources);
-      }
-    }
-    group.setResources(resources);
-    // this group is parsed, remove from unparsed collection
-    groupsInProcess.remove(name);
-    if (!isAbstractGroup) {
-      // add only non abstract groups
-      model.addGroup(group);
-    }
-    return resources;
-  }
-
-  /**
-   * Creates a resource from a given resourceElement. It can be css, js. If resource tag name is group-ref, the method
-   * will start a recursive computation.
-   *
-   * @param resourceElement
-   * @param resources
-   *          list of parsed resources where the parsed resource is added.
-   */
-  private void parseResource(final Element resourceElement, final Collection<Resource> resources) {
-    ResourceType type = null;
-    final String tagName = resourceElement.getTagName();
-    final String uri = resourceElement.getTextContent();
-    if (TAG_JS.equals(tagName)) {
-      type = ResourceType.JS;
-    } else if (TAG_CSS.equals(tagName)) {
-      type = ResourceType.CSS;
-    } else if (TAG_GROUP_REF.equals(tagName)) {
-      // uri in this case is the group name
-      resources.addAll(getResourcesForGroup(uri));
-    }
-    if (type != null) {
-      final String minimizeAsString = resourceElement.getAttribute(ATTR_MINIMIZE);
-      final boolean minimize = StringUtils.isEmpty(minimizeAsString) ? true
-          : Boolean.valueOf(resourceElement.getAttribute(ATTR_MINIMIZE));
-      final Resource resource = Resource.create(uri, type);
-      resource.setMinimize(minimize);
-      LOG.debug("\t\tadding resource: {}", resource);
-      resources.add(resource);
-    }
-  }
-
-  /**
-   * Search for all resources for a group with a given name.
-   */
-  private Collection<Resource> getResourcesForGroup(final String groupName) {
-    final WroModelInspector modelInspector = new WroModelInspector(model);
-    final Group foundGroup = modelInspector.getGroupByName(groupName);
-    if (foundGroup == null) {
-      Collection<Resource> groupResources = null;
-      final Element groupElement = allGroupElements.get(groupName);
-      if (groupElement == null) {
-        throw new WroRuntimeException("Invalid group-ref: " + groupName);
-      }
-      groupResources = parseGroup(groupElement);
-      return groupResources;
-    }
-    return foundGroup.getResources();
-  }
-
-  /**
-   * {@inheritDoc}
-   */
-  @Override
-  protected String getDefaultModelFilename() {
-    return DEFAULT_FILE_NAME;
-  }
-
-  /**
-   * @return true if xml validation should be performed.
-   */
-  private boolean isValidateXml() {
-    return this.validateXml;
-  }
-
-  /**
-   * Allows disable the xml validation (which is true by default. Be aware that this is not a good idea to disable
-   * validation, because you cannot be sure that the model is built correctly. Disabling makes sense only when for some
-   * reason the xsd schema cannot be loaded on some environments. An example of issue can be found here:<br/>
-   * <a href="http://code.google.com/p/wro4j/issues/detail?id=371">Wro4j doesn't work on Websphere with 2 or more
-   * wars</a>
-   */
-  public XmlModelFactory setValidateXml(final boolean validateXml) {
-    this.validateXml = validateXml;
-    return this;
-  }
-}
->>>>>>> bf892713
+}