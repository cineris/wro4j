/*
 * Copyright (c) 2008. All rights reserved.
 */
package ro.isdc.wro.model.factory;

import java.io.IOException;
import java.io.InputStream;
import java.util.ArrayList;
import java.util.Collection;
import java.util.HashMap;
import java.util.HashSet;
import java.util.List;
import java.util.Map;
import java.util.Set;

import javax.xml.XMLConstants;
import javax.xml.parsers.DocumentBuilderFactory;
import javax.xml.transform.dom.DOMSource;
import javax.xml.transform.stream.StreamSource;
import javax.xml.validation.Schema;
import javax.xml.validation.SchemaFactory;

import org.apache.commons.io.IOUtils;
import org.apache.commons.lang3.StringUtils;
import org.apache.commons.lang3.Validate;
import org.slf4j.Logger;
import org.slf4j.LoggerFactory;
import org.w3c.dom.Document;
import org.w3c.dom.Element;
import org.w3c.dom.Node;
import org.w3c.dom.NodeList;
import org.xml.sax.SAXException;

import ro.isdc.wro.WroRuntimeException;
import ro.isdc.wro.model.WroModel;
import ro.isdc.wro.model.WroModelInspector;
import ro.isdc.wro.model.group.Group;
import ro.isdc.wro.model.group.Inject;
import ro.isdc.wro.model.group.RecursiveGroupDefinitionException;
import ro.isdc.wro.model.group.processor.Injector;
import ro.isdc.wro.model.resource.Resource;
import ro.isdc.wro.model.resource.ResourceType;
import ro.isdc.wro.model.resource.locator.ResourceLocator;
import ro.isdc.wro.model.resource.locator.factory.DefaultResourceLocatorFactory;
import ro.isdc.wro.model.resource.locator.factory.ResourceLocatorFactory;
import ro.isdc.wro.util.StopWatch;


/**
 * Model factory implementation. Creates a WroModel object, based on an xml. This xml contains the description of all
 * groups.
 * <p/>
 * This class is thread-safe (the create method is synchronized).
 *
 * @author Alex Objelean
 * @created Created on Nov 3, 2008
 */
public class XmlModelFactory
    extends AbstractWroModelFactory {
  /**
   * Logger for this class.
   */
  private static final Logger LOG = LoggerFactory.getLogger(XmlModelFactory.class);
  /**
   * The alias for this model factory used by spi provider.
   */
  public static final String ALIAS = "xml";
  /**
   * Default xml filename.
   */
  private static final String DEFAULT_FILE_NAME = "wro.xml";

  /**
   * Default xml to parse.
   */
  private static final String XML_SCHEMA_FILE = "wro.xsd";

  /**
   * Group tag used in xml.
   */
  private static final String TAG_GROUP = "group";
  /**
   * Import tag used in xml.
   */
  private static final String TAG_IMPORT = "import";
  /**
   * CSS tag used in xml.
   */
  private static final String TAG_CSS = "css";

  /**
   * JS tag used in xml.
   */
  private static final String TAG_JS = "js";

  /**
   * GroupRef tag used in xml.
   */
  private static final String TAG_GROUP_REF = "group-ref";

  /**
   * Group name attribute.
   */
  private static final String ATTR_GROUP_NAME = "name";
  /**
   * Group abstract attribute used to distinguish an abstract group when its value is true. By default the value is
   * false.
   */
  private static final String ATTR_GROUP_ABSTRACT = "abstract";
  /**
   * Minimize attribute specified on resource level, used to turn on/off minimization on this particular resource during
   * pre processing.
   */
  private static final String ATTR_MINIMIZE = "minimize";

  /**
   * Map between the group name and corresponding element. Hold the map<GroupName, Element> of all group nodes to access
   * any element.
   */
  final Map<String, Element> allGroupElements = new HashMap<String, Element>();

  /**
   * List of groups which are currently being processing and are partially parsed. This list is useful in order to catch
   * infinite recurse group reference.
   */
  final Collection<String> groupsInProcess = new HashSet<String>();

  /**
   * Used to locate imports;
   */
  @Inject
  private ResourceLocatorFactory locatorFactory;
  @Inject
  private Injector injector;
  /**
   * Used to detect recursive import processing.
   */
  private final Set<String> processedImports = new HashSet<String>();
  /**
   * Flag for enabling xml validation.
   */
  private boolean validateXml = true;
  /**
   * The model being created.
   */
  private WroModel model;

  /**
   * Default constructor.
   */
  public XmlModelFactory() {
  }

  /**
   * Allow aggregate processed imports during recursive model creation.
   */
  private XmlModelFactory(final Set<String> processedImports) {
    Validate.notNull(processedImports);
    this.processedImports.addAll(processedImports);
  }

  /**
   * {@inheritDoc}
   */
  public synchronized WroModel create() {
    model = new WroModel();
    final StopWatch stopWatch = new StopWatch("Create Wro Model from XML");
    try {
      stopWatch.start("createDocument");
      final Document document = createDocument();
      stopWatch.stop();

      stopWatch.start("processGroups");
      processGroups(document);
      stopWatch.stop();

      stopWatch.start("processImports");
      processImports(document);
      stopWatch.stop();

      stopWatch.start("createModel");
      parseGroups();
      stopWatch.stop();
      return model;
    } finally {
      // clear the processed imports even when the model creation fails.
      processedImports.clear();
      LOG.debug(stopWatch.prettyPrint());
    }
  }

  /**
   * @return valid {@link Document} of the xml containing model representation.
   */
  private Document createDocument() {
    InputStream is = null;
    try {
      final DocumentBuilderFactory factory = DocumentBuilderFactory.newInstance();
      factory.setNamespaceAware(true);
      is = getModelResourceLocator().getInputStream();
      final Document document = factory.newDocumentBuilder().parse(is);
      document.getDocumentElement().normalize();
      if (isValidateXml()) {
        validate(document);
      }
      return document;
    } catch (final Exception e) {
<<<<<<< HEAD
      throw new WroRuntimeException("Cannot build model from XML", e);
    } finally {
      IOUtils.closeQuietly(is);
=======
      throw new WroRuntimeException("Cannot build model from XML: " + e.getMessage(), e);
>>>>>>> 3e613e06
    }
  }

  /**
   * @param document
   *          xml document to validate.
   */
  private void validate(final Document document)
      throws IOException, SAXException {
    final SchemaFactory factory = SchemaFactory.newInstance(XMLConstants.W3C_XML_SCHEMA_NS_URI);
    final Schema schema = factory.newSchema(new StreamSource(getSchemaStream()));
    schema.newValidator().validate(new DOMSource(document));
  }

  private InputStream getSchemaStream()
      throws IOException {
    // use the class located in same package where xsd is located
    return WroRuntimeException.class.getResourceAsStream(XML_SCHEMA_FILE);
  }

  /**
   * Initialize the map
   */
  private void processGroups(final Document document) {
    // handle imports
    final NodeList groupNodeList = document.getElementsByTagName(TAG_GROUP);
    for (int i = 0; i < groupNodeList.getLength(); i++) {
      final Element groupElement = (Element) groupNodeList.item(i);
      final String name = groupElement.getAttribute(ATTR_GROUP_NAME);
      allGroupElements.put(name, groupElement);
    }
  }

  private void processImports(final Document document) {
    final NodeList importsList = document.getElementsByTagName(TAG_IMPORT);
    LOG.debug("number of imports: {}", importsList.getLength());
    for (int i = 0; i < importsList.getLength(); i++) {
      final Element element = (Element) importsList.item(i);
      final String name = element.getTextContent();
      LOG.debug("processing import: {}", name);
      Validate.notNull(locatorFactory, "The Locator cannot be null!");
      if (processedImports.contains(name)) {
        final String message = "Recursive import detected: " + name;
        LOG.error(message);
        throw new RecursiveGroupDefinitionException(message);
      }

      processedImports.add(name);
      model.merge(createImportedModel(name));
    }
  }

  /**
   * @param modelLocation the path where the model is located.
   * @return the {@link WroModel} created from provided modelLocation.
   */
  private WroModel createImportedModel(final String modelLocation) {
    final XmlModelFactory importedModelFactory = new XmlModelFactory(this.processedImports) {
      @Override
      protected ResourceLocator getModelResourceLocator() {
        LOG.debug("build model from import: {}", modelLocation);
        return locatorFactory.getLocator(modelLocation);
      }
    };
    //inject manually created modelFactory
    injector.inject(importedModelFactory);
    try {
      return importedModelFactory.create();
    } catch (final WroRuntimeException e) {
      LOG.error("Detected invalid model import from location {}", modelLocation);
      throw e;
    }
  }

  /**
   * Parse the document and creates groups which are added to the provided model.
   *
   * @param document
   *          to parse.
   */
  private void parseGroups() {
    //use groups created by imports (if any)
    for (final Element element : allGroupElements.values()) {
      parseGroup(element);
    }
  }

  /**
   * Recursive method. Add the parsed element group to the group collection. If the group contains group-ref element,
   * parse recursively this group.
   *
   * @param element
   *          Group Element to parse.
   * @param groups
   *          list of parsed groups where the parsed group is added..
   * @return list of resources associated with this resource
   */
  private Collection<Resource> parseGroup(final Element element) {
    final String name = element.getAttribute(ATTR_GROUP_NAME);
    final String isAbstractAsString = element.getAttribute(ATTR_GROUP_ABSTRACT);
    final boolean isAbstractGroup = StringUtils.isNotEmpty(isAbstractAsString) && Boolean.valueOf(isAbstractAsString);
    if (groupsInProcess.contains(name)) {
      throw new RecursiveGroupDefinitionException("Infinite Recursion detected for the group: " + name
          + ". Recursion path: " + groupsInProcess);
    }
    LOG.debug("\tadding group: {}", name);
    groupsInProcess.add(name);
    // skip if this group is already parsed
    final Group parsedGroup = new WroModelInspector(model).getGroupByName(name);
    if (parsedGroup != null) {
      // remove before returning
      // this group is parsed, remove from unparsed groups collection
      groupsInProcess.remove(name);
      return parsedGroup.getResources();
    }
    final Group group = new Group(name);
    final List<Resource> resources = new ArrayList<Resource>();
    final NodeList resourceNodeList = element.getChildNodes();
    for (int i = 0; i < resourceNodeList.getLength(); i++) {
      final Node node = resourceNodeList.item(i);
      if (node instanceof Element) {
        final Element resourceElement = (Element) node;
        parseResource(resourceElement, resources);
      }
    }
    group.setResources(resources);
    // this group is parsed, remove from unparsed collection
    groupsInProcess.remove(name);
    if (!isAbstractGroup) {
      // add only non abstract groups
      model.addGroup(group);
    }
    return resources;
  }

  /**
   * Creates a resource from a given resourceElement. It can be css, js. If resource tag name is group-ref, the method
   * will start a recursive computation.
   *
   * @param resourceElement
   * @param resources
   *          list of parsed resources where the parsed resource is added.
   */
  private void parseResource(final Element resourceElement, final Collection<Resource> resources) {
    ResourceType type = null;
    final String tagName = resourceElement.getTagName();
    final String uri = resourceElement.getTextContent();
    if (TAG_JS.equals(tagName)) {
      type = ResourceType.JS;
    } else if (TAG_CSS.equals(tagName)) {
      type = ResourceType.CSS;
    } else if (TAG_GROUP_REF.equals(tagName)) {
      // uri in this case is the group name
      resources.addAll(getResourcesForGroup(uri));
    }
    if (type != null) {
      final String minimizeAsString = resourceElement.getAttribute(ATTR_MINIMIZE);
      final boolean minimize = StringUtils.isEmpty(minimizeAsString) ? true
          : Boolean.valueOf(resourceElement.getAttribute(ATTR_MINIMIZE));
      final Resource resource = Resource.create(uri, type);
      resource.setMinimize(minimize);
      LOG.debug("\t\tadding resource: {}", resource);
      resources.add(resource);
    }
  }

  /**
   * Search for all resources for a group with a given name.
   */
  private Collection<Resource> getResourcesForGroup(final String groupName) {
    final WroModelInspector modelInspector = new WroModelInspector(model);
    final Group foundGroup = modelInspector.getGroupByName(groupName);
    if (foundGroup == null) {
      Collection<Resource> groupResources = null;
      final Element groupElement = allGroupElements.get(groupName);
      if (groupElement == null) {
        throw new WroRuntimeException("Invalid group-ref: " + groupName);
      }
      groupResources = parseGroup(groupElement);
      return groupResources;
    }
    return foundGroup.getResources();
  }

  /**
   * {@inheritDoc}
   */
  @Override
  protected String getDefaultModelFilename() {
    return DEFAULT_FILE_NAME;
  }

  /**
   * @return true if xml validation should be performed.
   */
  private boolean isValidateXml() {
    return this.validateXml;
  }

  /**
   * Allows disable the xml validation (which is true by default. Be aware that this is not a good idea to disable
   * validation, because you cannot be sure that the model is built correctly. Disabling makes sense only when for some
   * reason the xsd schema cannot be loaded on some environments. An example of issue can be found here:<br/>
   * <a href="http://code.google.com/p/wro4j/issues/detail?id=371">Wro4j doesn't work on Websphere with 2 or more
   * wars</a>
   */
  public XmlModelFactory setValidateXml(final boolean validateXml) {
    this.validateXml = validateXml;
    return this;
  }

  /**
   * @return the resourceLocatorFactory
   */
  public ResourceLocatorFactory getResourceLocatorFactory() {
    if (locatorFactory == null) {
      locatorFactory = new DefaultResourceLocatorFactory();
    }
    return this.locatorFactory;
  }
}
<|MERGE_RESOLUTION|>--- conflicted
+++ resolved
@@ -112,7 +112,6 @@
    * pre processing.
    */
   private static final String ATTR_MINIMIZE = "minimize";
-
   /**
    * Map between the group name and corresponding element. Hold the map<GroupName, Element> of all group nodes to access
    * any element.
@@ -205,13 +204,9 @@
       }
       return document;
     } catch (final Exception e) {
-<<<<<<< HEAD
-      throw new WroRuntimeException("Cannot build model from XML", e);
+      throw new WroRuntimeException("Cannot build model from XML: " + e.getMessage(), e);
     } finally {
       IOUtils.closeQuietly(is);
-=======
-      throw new WroRuntimeException("Cannot build model from XML: " + e.getMessage(), e);
->>>>>>> 3e613e06
     }
   }
 
@@ -276,7 +271,7 @@
         return locatorFactory.getLocator(modelLocation);
       }
     };
-    //inject manually created modelFactory
+    // inject manually created modelFactory
     injector.inject(importedModelFactory);
     try {
       return importedModelFactory.create();
@@ -293,7 +288,7 @@
    *          to parse.
    */
   private void parseGroups() {
-    //use groups created by imports (if any)
+    // use groups created by imports (if any)
     for (final Element element : allGroupElements.values()) {
       parseGroup(element);
     }
@@ -432,4 +427,4 @@
     }
     return this.locatorFactory;
   }
-}
+}