--- conflicted
+++ resolved
@@ -21,6 +21,7 @@
 import javax.xml.validation.SchemaFactory;
 
 import org.apache.commons.io.IOUtils;
+import org.apache.commons.io.input.AutoCloseInputStream;
 import org.apache.commons.lang3.StringUtils;
 import org.apache.commons.lang3.Validate;
 import org.slf4j.Logger;
@@ -126,13 +127,9 @@
    * Used to locate imports;
    */
   @Inject
-<<<<<<< HEAD
   private ResourceLocatorFactory locatorFactory;
-=======
-  private UriLocatorFactory locatorFactory;
   @Inject
   private Injector injector;
->>>>>>> 597eec5c
   /**
    * Used to detect recursive import processing.
    */
@@ -250,18 +247,6 @@
       final String name = element.getTextContent();
       LOG.debug("processing import: {}", name);
       Validate.notNull(locatorFactory, "The Locator cannot be null!");
-<<<<<<< HEAD
-      final XmlModelFactory importedModelFactory = new XmlModelFactory() {
-        @Override
-        protected ResourceLocator getModelResourceLocator() {
-          // TODO handle relative imports
-          return getResourceLocatorFactory().getLocator(name);
-        };
-      };
-      // pass the reference of the uriLocatorFactory to the anonymously created factory.
-      importedModelFactory.locatorFactory = this.locatorFactory;
-=======
->>>>>>> 597eec5c
       if (processedImports.contains(name)) {
         final String message = "Recursive import detected: " + name;
         LOG.error(message);
@@ -280,11 +265,10 @@
   private WroModel createImportedModel(final String modelLocation) {
     final XmlModelFactory importedModelFactory = new XmlModelFactory(this.processedImports) {
       @Override
-      protected InputStream getModelResourceAsStream()
-          throws IOException {
+      protected ResourceLocator getModelResourceLocator() {
         LOG.debug("build model from import: {}", modelLocation);
-        return new AutoCloseInputStream(locatorFactory.locate(modelLocation));
-      };
+        return locatorFactory.getLocator(modelLocation);
+      }
     };
     //inject manually created modelFactory 
     injector.inject(importedModelFactory);
@@ -346,13 +330,8 @@
     // this group is parsed, remove from unparsed collection
     groupsInProcess.remove(name);
     if (!isAbstractGroup) {
-<<<<<<< HEAD
       // add only non abstract groups
-      groups.add(group);
-=======
-      //add only non abstract groups
       model.addGroup(group);
->>>>>>> 597eec5c
     }
     return resources;
   }
@@ -442,4 +421,4 @@
     }
     return this.locatorFactory;
   }
-}
+}