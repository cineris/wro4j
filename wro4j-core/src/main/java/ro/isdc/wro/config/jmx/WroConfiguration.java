/**
 * Copyright wro4j@2011
 */
package ro.isdc.wro.config.jmx;

import java.beans.PropertyChangeEvent;
import java.beans.PropertyChangeListener;
import java.util.ArrayList;
import java.util.List;

import org.apache.commons.lang3.builder.ToStringBuilder;
import org.apache.commons.lang3.builder.ToStringStyle;
import org.slf4j.Logger;
import org.slf4j.LoggerFactory;

<<<<<<< HEAD
import ro.isdc.wro.manager.factory.WroManagerFactory;
=======
import ro.isdc.wro.config.Context;
import ro.isdc.wro.manager.WroManagerFactory;
>>>>>>> ebf1749c


/**
 * Defines MBean which manage configuration. There should be only one instance of this object in the application and it
 * should be accessible even outside of the request cycle.
 *
 * @author Alex Objelean
 */
/**
 * @author Admin
 *
 */
public final class WroConfiguration
  implements WroConfigurationMBean {
  private static final Logger LOG = LoggerFactory.getLogger(WroConfiguration.class);
  /**
   * Default encoding to use.
   */
  private static final String DEFAULT_ENCODING = "UTF-8";
  /**
   * How often to run a thread responsible for refreshing the cache.
   */
  private long cacheUpdatePeriod;
  /**
   * How often to run a thread responsible for refreshing the model.
   */
  private long modelUpdatePeriod;
  /**
   * Gzip enable flag.
   */
  private boolean gzipEnabled = true;
  /**
   * If true, we are running in DEVELOPMENT mode. By default this value is true.
   */
  private boolean debug = true;
  /**
   * If true, missing resources are ignored. By default this value is true.
   */
  private boolean ignoreMissingResources = true;
  /**
   * Flag which will force no caching of the processed content only in DEVELOPMENT mode. In DEPLOYMENT mode changing
   * this flag will have no effect. By default this value is false.
   */
  private boolean disableCache = false;

  /**
   * When this flag is enabled, the raw processed content will be gzipped only the first time and all subsequent
   * requests will use the cached gzipped content. Otherwise, the gzip operation will be performed for each request.
   * This flag allow to control the memory vs processing power trade-off.
   */
  private boolean cacheGzippedContent = false;
  /**
   * Allow to turn jmx on or off. By default this value is true.
   */
  private boolean jmxEnabled = true;
  /**
   * Fully qualified class name of the {@link WroManagerFactory} implementation.
   */
  private String wroManagerClassName;
  /**
   * Encoding to use when reading resources.
   */
  private String encoding = DEFAULT_ENCODING;
  /**
   * A preferred name of the MBean object.
   */
  private String mbeanName;
  /**
   * The parameter used to specify headers to put into the response, used mainly for caching.
   */
  private String header;
  /**
   * Timeout (seconds) of the url connection for external resources. This is used to ensure that locator doesn't spend too
   * much time on slow end-point.
   */
  private int connectionTimeout = 2;
  /**
   * When true, will run in parallel preprocessing of multiple resources. In theory this should improve the performance.
   * By default this flag is false, because this feature is experimental.
   */
  private boolean parallelPreprocessing = false;
  /**
   * Listeners for the change of cache & model period properties.
   */
  private final transient List<PropertyChangeListener> cacheUpdatePeriodListeners = new ArrayList<PropertyChangeListener>(
    1);
  private final transient List<PropertyChangeListener> modelUpdatePeriodListeners = new ArrayList<PropertyChangeListener>(
    1);


  /**
   * @return the name of the object used to register the MBean.
   */
  public static String getObjectName() {
    return WroConfiguration.class.getPackage().getName() + ".jmx:type=" + WroConfiguration.class.getSimpleName();
  }


  /**
   * {@inheritDoc}
   */
  public long getCacheUpdatePeriod() {
    return this.cacheUpdatePeriod;
  }


  /**
   * {@inheritDoc}
   */
  public long getModelUpdatePeriod() {
    return modelUpdatePeriod;
  }


  /**
   * {@inheritDoc}
   */
  public void setCacheUpdatePeriod(final long period) {
    if (period != cacheUpdatePeriod) {
      reloadCacheWithNewValue(period);
    }
    this.cacheUpdatePeriod = period;
  }


  /**
   * {@inheritDoc}
   */
  public void setModelUpdatePeriod(final long period) {
    if (period != modelUpdatePeriod) {
      reloadModelWithNewValue(period);
    }
    this.modelUpdatePeriod = period;

  }


  /**
   * {@inheritDoc}
   */
  public boolean isGzipEnabled() {
    return gzipEnabled;
  }


  /**
   * {@inheritDoc}
   */
  public void setGzipEnabled(final boolean enable) {
    gzipEnabled = enable;
  }


  /**
   * {@inheritDoc}
   */
  public void reloadCache() {
    reloadCacheWithNewValue(null);
  }


  /**
   * Notify all listeners about cachePeriod property changed. If passed newValue is null, the oldValue is taken as new
   * value. This is the case when the reloadCache is invoked.
   *
   * @param newValue value to set.
   */
  private void reloadCacheWithNewValue(final Long newValue) {
    final long newValueAsPrimitive = newValue == null ? getModelUpdatePeriod() : newValue;
    LOG.debug("invoking {} listeners", cacheUpdatePeriodListeners.size());
    for (final PropertyChangeListener listener : cacheUpdatePeriodListeners) {
      final PropertyChangeEvent event = new PropertyChangeEvent(
        this, "cache", getCacheUpdatePeriod(), newValueAsPrimitive);
      listener.propertyChange(event);
    }
  }


  /**
   * {@inheritDoc}
   */
  public void reloadModel() {
    LOG.debug("reloadModel");
    LOG.debug("Context.isContextSet(): {}", Context.isContextSet());
    reloadModelWithNewValue(null);
  }


  /**
   * Notify all listeners about cachePeriod property changed. If passed newValue is null, the oldValue is taken as new
   * value. This is the case when the reloadModel is invoked.
   *
   * @param newValue value to set.
   */
  private void reloadModelWithNewValue(final Long newValue) {
    final long newValueAsPrimitive = newValue == null ? getModelUpdatePeriod() : newValue;
    for (final PropertyChangeListener listener : modelUpdatePeriodListeners) {
      final PropertyChangeEvent event = new PropertyChangeEvent(
        this, "model", getModelUpdatePeriod(), newValueAsPrimitive);
      listener.propertyChange(event);
    }
  }


  /**
   * Register a listener which is notified when the modelUpdate period value is changed. Registration is allowed only
   * during
   *
   * @param listener to add.
   */
  public void registerModelUpdatePeriodChangeListener(final PropertyChangeListener listener) {
    modelUpdatePeriodListeners.add(listener);
  }


  /**
   * Register a listener which is notified when the modelUpdate period value is changed.
   *
   * @param listener to add.
   */
  public void registerCacheUpdatePeriodChangeListener(final PropertyChangeListener listener) {
    cacheUpdatePeriodListeners.add(listener);
  }


  /**
   * @return the debug
   */
  public boolean isDebug() {
    return this.debug;
  }


  /**
   * @param debug the debug to set
   */
  public void setDebug(final boolean debug) {
    // Don't think that we really need to reload the cache here
    this.debug = debug;
  }


  /**
   * @return the ignoreMissingResources
   */
  public boolean isIgnoreMissingResources() {
    return this.ignoreMissingResources;
  }


  /**
   * @param ignoreMissingResources the ignoreMissingResources to set
   */
  public void setIgnoreMissingResources(final boolean ignoreMissingResources) {
    this.ignoreMissingResources = ignoreMissingResources;
  }


  /**
   * @return the disableCache
   */
  public boolean isDisableCache() {
    // disable cache only if you are in DEVELOPMENT mode (aka debug)
    return this.disableCache && debug;
  }


  /**
   * @param disableCache the disableCache to set
   */
  public void setDisableCache(final boolean disableCache) {
    if (!debug && disableCache) {
      LOG.warn("You cannot disable cache in DEPLOYMENT mode");
    }
    this.disableCache = disableCache;
  }


  /**
   * @return the jmxEnabled
   */
  public boolean isJmxEnabled() {
    return jmxEnabled;
  }


  /**
   * @param jmxEnabled the jmxEnabled to set
   */
  public void setJmxEnabled(final boolean jmxEnabled) {
    this.jmxEnabled = jmxEnabled;
  }


  /**
   * @return the cacheGzippedContent
   */
  public boolean isCacheGzippedContent() {
    return this.cacheGzippedContent;
  }


  /**
   * @param cacheGzippedContent the cacheGzippedContent to set
   */
  public void setCacheGzippedContent(final boolean cacheGzippedContent) {
    this.cacheGzippedContent = cacheGzippedContent;
  }


  /**
   * Perform the cleanup, clear the listeners.
   */
  public void destroy() {
    cacheUpdatePeriodListeners.clear();
    modelUpdatePeriodListeners.clear();
  }


  /**
   * @return the encoding
   */
  public String getEncoding() {
    return this.encoding;
  }

  /**
   * @param encoding the encoding to set
   */
  public void setEncoding(final String encoding) {
    this.encoding = encoding == null ? DEFAULT_ENCODING : encoding;
  }


  /**
   * @return the wroManagerClassName
   */
  public String getWroManagerClassName() {
    return this.wroManagerClassName;
  }


  /**
   * @param wroManagerClassName the wroManagerClassName to set
   */
  public void setWroManagerClassName(final String wroManagerClassName) {
    this.wroManagerClassName = wroManagerClassName;
  }


  /**
   * @return the mbeanName
   */
  public String getMbeanName() {
    return this.mbeanName;
  }


  /**
   * @param mbeanName the mbeanName to set
   */
  public void setMbeanName(final String mbeanName) {
    this.mbeanName = mbeanName;
  }


  /**
   * @return the header
   */
  public String getHeader() {
    return this.header;
  }


  /**
   * @param header the header to set
   */
  public void setHeader(final String header) {
    this.header = header;
  }

  /**
   * @return the connectionTimeout
   */
  public int getConnectionTimeout() {
    return this.connectionTimeout;
  }


  /**
   * Timeout (seconds) of the url connection for external resources. This is used to ensure that locator doesn't spend
   * too much time on slow end-point.
   *
   * @param connectionTimeout the connectionTimeout to set
   */
  public void setConnectionTimeout(final int connectionTimeout) {
    this.connectionTimeout = connectionTimeout;
  }


  /**
   * @return the parallelPreprocessing
   */
  public boolean isParallelPreprocessing() {
    return this.parallelPreprocessing;
  }


  /**
   * @param parallelPreprocessing the parallelPreprocessing to set
   */
  public void setParallelPreprocessing(final boolean parallelPreprocessing) {
    this.parallelPreprocessing = parallelPreprocessing;
  }


  /**
   * {@inheritDoc}
   */
  @Override
  public String toString() {
    return ToStringBuilder.reflectionToString(this, ToStringStyle.MULTI_LINE_STYLE).toString();
  }
}<|MERGE_RESOLUTION|>--- conflicted
+++ resolved
@@ -13,12 +13,8 @@
 import org.slf4j.Logger;
 import org.slf4j.LoggerFactory;
 
-<<<<<<< HEAD
-import ro.isdc.wro.manager.factory.WroManagerFactory;
-=======
 import ro.isdc.wro.config.Context;
 import ro.isdc.wro.manager.WroManagerFactory;
->>>>>>> ebf1749c
 
 
 /**
@@ -26,10 +22,6 @@
  * should be accessible even outside of the request cycle.
  *
  * @author Alex Objelean
- */
-/**
- * @author Admin
- *
  */
 public final class WroConfiguration
   implements WroConfigurationMBean {
