/**
 * Copyright Alex Objelean
 */
package ro.isdc.wro.config.jmx;

import java.beans.PropertyChangeEvent;
import java.beans.PropertyChangeListener;
import java.util.ArrayList;
import java.util.List;

import org.apache.commons.lang.builder.ToStringBuilder;
import org.apache.commons.lang.builder.ToStringStyle;
import org.slf4j.Logger;
import org.slf4j.LoggerFactory;


/**
 * Defines MBean which manage configuration. There should be only one instance of this object in the application and it
 * should be accessible even outside of the request cycle.
 *
 * @author Alex Objelean
 */
public final class WroConfiguration
  implements WroConfigurationMBean {
  private static final Logger LOG = LoggerFactory.getLogger(WroConfiguration.class);
  /**
	 * How often to run a thread responsible for refreshing the cache.
	 */
  private long cacheUpdatePeriod;
  /**
   * How often to run a thread responsible for refreshing the model.
   */
  private long modelUpdatePeriod;
  /**
   * Gzip enable flag.
   */
  private boolean gzipEnabled = true;
  /**
   * If true, we are running in DEVELOPMENT mode.
   */
  private boolean debug;
  /**
<<<<<<< HEAD
   * If true, missing resources are ignored. By default this value is true.
   */
  private boolean ignoreMissingResources = true;
=======
   * Flag which will force no caching of the processed content only in DEVELOPMENT mode. In DEPLOYMENT mode changing
   * this flag will have no effect.
   */
  private boolean disableCache;

>>>>>>> 4ae1b19f
  /**
   * Listeners for the change of cache & model period properties.
   */
  private final List<PropertyChangeListener> cacheUpdatePeriodListeners = new ArrayList<PropertyChangeListener>(1);
  private final List<PropertyChangeListener> modelUpdatePeriodListeners = new ArrayList<PropertyChangeListener>(1);
  /**
   * @return the name of the object used to register the MBean.
   */
  public static String getObjectName() {
    return WroConfiguration.class.getPackage().getName() + ".jmx:type=" + WroConfiguration.class.getSimpleName();
  }

  /**
   * {@inheritDoc}
   */
  public long getCacheUpdatePeriod() {
    return this.cacheUpdatePeriod;
  }


  /**
   * {@inheritDoc}
   */
  public long getModelUpdatePeriod() {
    return modelUpdatePeriod;
  }


  /**
   * {@inheritDoc}
   */
  public void setCacheUpdatePeriod(final long period) {
		if (period != cacheUpdatePeriod) {
			reloadCacheWithNewValue(period);
		}
  	this.cacheUpdatePeriod = period;
  }


  /**
   * {@inheritDoc}
   */
  public void setModelUpdatePeriod(final long period) {
		if (period != modelUpdatePeriod) {
			reloadModelWithNewValue(period);
		}
    this.modelUpdatePeriod = period;

  }

  /**
   * {@inheritDoc}
   */
  public boolean isGzipEnabled() {
  	return gzipEnabled;
  }

  /**
   * {@inheritDoc}
   */
  public void setGzipEnabled(final boolean enable) {
  	gzipEnabled = enable;
  }

  /**
   * {@inheritDoc}
   */
  public void reloadCache() {
    reloadCacheWithNewValue(null);
  }


	/**
	 * Notify all listeners about cachePeriod property changed. If passed newValue is null, the oldValue is taken as new
	 * value. This is the case when the reloadCache is invoked.
	 *
	 * @param newValue value to set.
	 */
	private void reloadCacheWithNewValue(final Long newValue) {
		final long newValueAsPrimitive = newValue == null ? getModelUpdatePeriod() : newValue;
    LOG.debug("invoking " + cacheUpdatePeriodListeners.size() + " listeners");
		for (final PropertyChangeListener listener : cacheUpdatePeriodListeners) {
  		final PropertyChangeEvent event = new PropertyChangeEvent(this, "cache", getCacheUpdatePeriod(), newValueAsPrimitive);
			listener.propertyChange(event);
		}
	}

  /**
   * {@inheritDoc}
   */
  public void reloadModel() {
    LOG.debug("reloadModel");
  	reloadModelWithNewValue(null);
  }


	/**
	 * Notify all listeners about cachePeriod property changed. If passed newValue is null, the oldValue is taken as new
	 * value. This is the case when the reloadModel is invoked.
	 *
	 * @param newValue value to set.
	 */
	private void reloadModelWithNewValue(final Long newValue) {
		final long newValueAsPrimitive = newValue == null ? getModelUpdatePeriod() : newValue;
  	for (final PropertyChangeListener listener : modelUpdatePeriodListeners) {
  		final PropertyChangeEvent event = new PropertyChangeEvent(this, "model", getModelUpdatePeriod(), newValueAsPrimitive);
			listener.propertyChange(event);
		}
	}

	/**
	 * Register a listener which is notified when the modelUpdate period value is changed. Registration is allowed only during
	 *
	 * @param listener to add.
	 */
	public void registerModelUpdatePeriodChangeListener(final PropertyChangeListener listener) {
		modelUpdatePeriodListeners.add(listener);
	}

	/**
	 * Register a listener which is notified when the modelUpdate period value is changed.
	 *
	 * @param listener to add.
	 */
	public void registerCacheUpdatePeriodChangeListener(final PropertyChangeListener listener) {
	  cacheUpdatePeriodListeners.add(listener);
	}

  /**
   * @return the debug
   */
  public boolean isDebug() {
    return this.debug;
  }

  /**
   * @param debug the debug to set
   */
  public void setDebug(final boolean debug) {
    //Don't think that we really need to reload the cache here
    this.debug = debug;
  }


  /**
   * @return the ignoreMissingResources
   */
  public boolean isIgnoreMissingResources() {
    return this.ignoreMissingResources;
  }

  /**
   * @param ignoreMissingResources the ignoreMissingResources to set
   */
  public void setIgnoreMissingResources(final boolean ignoreMissingResources) {
    this.ignoreMissingResources = ignoreMissingResources;
  }

  /**
   * @return the disableCache
   */
  public boolean isDisableCache() {
    //disable cache only if you are in DEVELOPMENT mode (aka debug)
    return this.disableCache && debug;
  }

  /**
   * @param disableCache the disableCache to set
   */
  public void setDisableCache(final boolean disableCache) {
    this.disableCache = disableCache;
  }

  /**
   * Perform the cleanup, clear the listeners.
   */
  public void destroy() {
    cacheUpdatePeriodListeners.clear();
    modelUpdatePeriodListeners.clear();
  }

  /**
   * {@inheritDoc}
   */
  @Override
  public String toString() {
    return new ToStringBuilder(this, ToStringStyle.MULTI_LINE_STYLE).append("debug", isDebug()).append("gzipEnabled",
      isGzipEnabled()).append("cacheUpdatePeriod", getCacheUpdatePeriod()).append("modelUpdatePeriod",
      getModelUpdatePeriod()).append("disableCache", isDisableCache()).toString();
  }
}<|MERGE_RESOLUTION|>--- conflicted
+++ resolved
@@ -40,17 +40,15 @@
    */
   private boolean debug;
   /**
-<<<<<<< HEAD
    * If true, missing resources are ignored. By default this value is true.
    */
   private boolean ignoreMissingResources = true;
-=======
+  /**
    * Flag which will force no caching of the processed content only in DEVELOPMENT mode. In DEPLOYMENT mode changing
    * this flag will have no effect.
    */
   private boolean disableCache;
 
->>>>>>> 4ae1b19f
   /**
    * Listeners for the change of cache & model period properties.
    */
