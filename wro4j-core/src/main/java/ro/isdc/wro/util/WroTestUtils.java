--- conflicted
+++ resolved
@@ -274,13 +274,13 @@
   }
 
   public static void compareFromDifferentFoldersByExtension(final File sourceFolder, final File targetFolder,
-    final String extension, final ResourcePreProcessor processor)
-    throws IOException {
-    compareFromDifferentFolders(sourceFolder, targetFolder, new WildcardFileFilter("*." + extension),
-      Transformers.noOpTransformer(), processor);
-  }
-
-  public static void compareFromDifferentFoldersByExtension(final File sourceFolder, final File targetFolder,
+
+
+
+
+
+
+
     final String extension, final ResourceProcessor processor)
     throws IOException {
     compareFromDifferentFolders(sourceFolder, targetFolder, new WildcardFileFilter("*." + extension),
@@ -321,15 +321,11 @@
         targetFile = new File(targetFolder, toTargetFileName.transform(file.getName()));
         final InputStream targetFileStream = new FileInputStream(targetFile);
         LOG.debug("processing: " + file.getName());
-<<<<<<< HEAD
-        compare(new FileInputStream(file), targetFileStream, processor);
-=======
         // ResourceType doesn't matter here
         final ResourceProcessor resourceProcessor = WroUtil.newResourceProcessor(
           Resource.create("file:" + file.getAbsolutePath(), ResourceType.CSS), preProcessor);
 
         compare(new FileInputStream(file), targetFileStream, resourceProcessor);
->>>>>>> 729d05c5
         processedNumber++;
       } catch (final IOException e) {
         LOG.warn("Skip comparison because couldn't find the TARGET file " + targetFile.getPath(), e);
