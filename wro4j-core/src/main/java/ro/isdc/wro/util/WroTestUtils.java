/*
 * Copyright (c) 2008. All rights reserved.
 */
package ro.isdc.wro.util;

import java.io.BufferedReader;
import java.io.ByteArrayInputStream;
import java.io.File;
import java.io.FileInputStream;
import java.io.IOException;
import java.io.InputStream;
import java.io.InputStreamReader;
import java.io.PrintWriter;
import java.io.Reader;
import java.io.StringWriter;
import java.io.Writer;
import java.util.ArrayList;
import java.util.Collection;
import java.util.List;
import java.util.Properties;
import java.util.concurrent.Callable;
import java.util.concurrent.ExecutorService;
import java.util.concurrent.Executors;
import java.util.concurrent.Future;

import junit.framework.Assert;
import junit.framework.ComparisonFailure;

import org.apache.commons.io.FileUtils;
import org.apache.commons.io.FilenameUtils;
import org.apache.commons.io.IOUtils;
import org.apache.commons.io.filefilter.FalseFileFilter;
import org.apache.commons.io.filefilter.IOFileFilter;
import org.apache.commons.io.filefilter.TrueFileFilter;
import org.apache.commons.io.filefilter.WildcardFileFilter;
import org.slf4j.Logger;
import org.slf4j.LoggerFactory;

import ro.isdc.wro.WroRuntimeException;
import ro.isdc.wro.config.Context;
import ro.isdc.wro.manager.WroManager;
import ro.isdc.wro.manager.factory.BaseWroManagerFactory;
import ro.isdc.wro.model.factory.WroModelFactory;
import ro.isdc.wro.model.group.processor.Injector;
import ro.isdc.wro.model.group.processor.InjectorBuilder;
import ro.isdc.wro.model.resource.Resource;
import ro.isdc.wro.model.resource.ResourceType;
import ro.isdc.wro.model.resource.locator.factory.DefaultResourceLocatorFactory;
import ro.isdc.wro.model.resource.locator.factory.ResourceLocatorFactory;
import ro.isdc.wro.model.resource.processor.ResourceProcessor;
import ro.isdc.wro.model.resource.processor.factory.SimpleProcessorsFactory;


/**
 * WroTestUtils.
 *
 * @author Alex Objelean
 * @created Created on Nov 28, 2008
 */
public class WroTestUtils {
  private static final Logger LOG = LoggerFactory.getLogger(WroTestUtils.class);


  /**
   * @param properties {@link Properties} object to get stream from.
   * @return {@link InputStream} of the provided properties object.
   */
  public static InputStream getPropertiesStream(final Properties properties) {
    final StringWriter propsAsString = new StringWriter();
    properties.list(new PrintWriter(propsAsString));
    return new ByteArrayInputStream(propsAsString.toString().getBytes());
  }


  /**
   * Compare contents of two resources (files) by performing some sort of processing on input resource.
   *
   * @param inputResourceUri uri of the resource to process.
   * @param expectedContentResourceUri uri of the resource to compare with processed content.
   * @param processor a closure used to process somehow the input content.
   */
  public static void compareProcessedResourceContents(final String inputResourceUri,
    final String expectedContentResourceUri, final ResourceProcessor processor)
    throws IOException {
    final Reader resultReader = getReaderFromUri(inputResourceUri);
    final Reader expectedReader = getReaderFromUri(expectedContentResourceUri);
    WroTestUtils.compare(resultReader, expectedReader, processor);
  }

  private static Reader getReaderFromUri(final String uri)
    throws IOException {
    // wrap reader with bufferedReader for top efficiency
    return new BufferedReader(new InputStreamReader(createDefaultUriLocatorFactory().locate(uri).getInputStream()));
  }

  private static ResourceLocatorFactory createDefaultUriLocatorFactory() {
    return DefaultResourceLocatorFactory.contextAwareFactory();
  }


  public static InputStream getInputStream(final String uri)
    throws IOException {
    return createDefaultUriLocatorFactory().locate(uri).getInputStream();
  }

  public static void init(final WroModelFactory factory) {
    new BaseWroManagerFactory().setModelFactory(factory).create();
  }

<<<<<<< HEAD
  public static void compareFromDifferentFoldersByExtension(final File sourceFolder, final File targetFolder,
    final String extension, final ResourceProcessor processor)
    throws IOException {
    compareFromDifferentFolders(sourceFolder, targetFolder, new WildcardFileFilter("*." + extension),
      Transformers.noOpTransformer(), processor);
=======
  /**
   * @return the injector
   */
  public static void initProcessor(final ResourcePreProcessor processor) {
    final BaseWroManagerFactory factory = new BaseWroManagerFactory();
    factory.setProcessorsFactory(new SimpleProcessorsFactory().addPreProcessor(processor));
    final WroManager manager = factory.create();
    final Injector injector = new InjectorBuilder(manager).build();
    injector.inject(processor);
>>>>>>> 0292acfc
  }


  /**
   * @return the injector
   */
  public static void initProcessor(final ResourceProcessor processor) {
    final BaseWroManagerFactory factory = new BaseWroManagerFactory();
    factory.setProcessorsFactory(new SimpleProcessorsFactory().addPreProcessor(processor).addPostProcessor(processor));
    final WroManager manager = factory.create();
    final Injector injector = new InjectorBuilder(manager).build();
    injector.inject(processor);
  }

  /**
   * Compare contents of two resources (files) by performing some sort of processing on input resource.
   *
   * @param inputResourceUri uri of the resource to process.
   * @param expectedContentResourceUri uri of the resource to compare with processed content.
   * @param processor a closure used to process somehow the input content.
   */
  public static void compare(final Reader resultReader, final Reader expectedReader,
    final ResourceProcessor processor)
    throws IOException {
    final Writer resultWriter = new StringWriter();
    processor.process(null, resultReader, resultWriter);
    final Writer expectedWriter = new StringWriter();

    IOUtils.copy(expectedReader, expectedWriter);
    compare(expectedWriter.toString(), resultWriter.toString());
    expectedReader.close();
    expectedWriter.close();
  }


  public static void compare(final InputStream input, final InputStream expected, final ResourceProcessor processor)
    throws IOException {
    compare(new InputStreamReader(input), new InputStreamReader(expected), processor);
  }


  /**
   * Compare if content of expected stream is the same as content of the actual stream.
   *
   * @param expected {@link InputStream} of the expected content.
   * @param actual {@link InputStream} of the actual content.
   * @return true if content of the expected and actual streams are equal.
   */
  public static void compare(final InputStream expected, final InputStream actual)
    throws IOException {
    Assert.assertNotNull(expected);
    Assert.assertNotNull(actual);
    final String encoding = Context.get().getConfig().getEncoding();
    compare(IOUtils.toString(expected, encoding), IOUtils.toString(actual, encoding));
    expected.close();
    actual.close();
  }


  /**
   * Compares two strings by removing trailing spaces & tabs for correct comparison.
   */
  public static void compare(final String expected, final String actual) {
    try {
      final String in = replaceTabsWithSpaces(expected.trim());
      final String out = replaceTabsWithSpaces(actual.trim());

      Assert.assertEquals(in, out);
      LOG.debug("Compare.... [OK]");
    } catch (final ComparisonFailure e) {
      LOG.debug("Compare.... [FAIL]", e.getMessage());
      throw e;
    }
  }


  /**
   * Replace tabs with spaces.
   *
   * @param input from where to remove tabs.
   * @return cleaned string.
   */
  private static String replaceTabsWithSpaces(final String input) {
    // replace tabs with spaces
    return input.replaceAll("\\t", "  ").replaceAll("\\r", "");
  }


  /**
   * Process and compare files from the same folder. Use the extension to make distinction between the source files
   * (files to process) and target files (files to compare with).
   *
   * @param sourceFolder the folder where the files to compare resides.
   * @param sourceFileExtension the extension of the files used to process.
   * @param targetFileExtension the extension of the files used to compare with the processed result.
   * @param processor {@link ResourcePostProcessor} to apply on input files.
   * @throws IOException
   */
  public static void compareSameFolderByExtension(final File sourceFolder, final String sourceFileExtension,
    final String targetFileExtension, final ResourceProcessor processor)
    throws IOException {
    compareFromSameFolder(sourceFolder, new WildcardFileFilter("*." + sourceFileExtension),
      Transformers.extensionTransformer(targetFileExtension), processor);
  }

  /**
   * @see WroTestUtils#compareFromSameFolder(File, IOFileFilter, Transformer, ResourcePostProcessor) Same as
   *      {@link WroTestUtils#compareSameFolderByExtension(File, String, String, ResourcePostProcessor)}, but let you
   *      define the way target file name is named.
   *
   * @param sourceFolder
   * @param sourceFileExtension
   * @param toTargetFileName
   * @param processor
   * @throws IOException
   */
  public static void compareSameFolderByExtension(final File sourceFolder, final String sourceFileExtension,
    final Transformer<String> toTargetFileName, final ResourceProcessor processor)
    throws IOException {
    compareFromSameFolder(sourceFolder, new WildcardFileFilter("*." + sourceFileExtension), toTargetFileName, processor);
  }


  /**
   * Process and compare files from the same folder.
   *
   * @param sourceFolder the folder where the files to compare resides.
   * @param sourceFileFilter the {@link IOFileFilter} used to select source files (files to be processed).
   * @param toTargetFileName the {@link Transformer} which creates the name of the target file used to compare with the
   *        source processed content.
   * @param processor {@link ResourceProcessor} to apply on source files.
   * @throws IOException
   */
  public static void compareFromSameFolder(final File sourceFolder, final IOFileFilter sourceFileFilter,
    final Transformer<String> toTargetFileName, final ResourceProcessor processor)
    throws IOException {
    final Collection<File> files = FileUtils.listFiles(sourceFolder, sourceFileFilter, FalseFileFilter.INSTANCE);
    int processedNumber = 0;
    for (final File file : files) {
      LOG.debug("processing: {}", file.getName());
      File targetFile = null;
      try {
        targetFile = new File(sourceFolder, toTargetFileName.transform(file.getName()));
        final InputStream targetFileStream = new FileInputStream(targetFile);
        LOG.debug("comparing with: {}", targetFile.getName());
        compare(new FileInputStream(file), targetFileStream, new ResourceProcessor() {
          public void process(final Resource resource, final Reader reader, final Writer writer)
            throws IOException {
            // ResourceType doesn't matter here
            processor.process(Resource.create("file:" + file.getPath(), ResourceType.CSS), reader, writer);
          }
        });
        processedNumber++;
      } catch (final Exception e) {
        LOG.warn("Skip comparison because couldn't find the TARGET file " + targetFile.getPath() + ". Original cause: " + e.getCause());
      }
    }
    logSuccess(processedNumber);
  }


  private static void logSuccess(final int size) {
    if (size == 0) {
      throw new IllegalStateException("No files compared. Check if there is at least one resource to compare");
    }
    LOG.debug("===============");
    LOG.debug("Successfully compared: {} files.", size);
    LOG.debug("===============");
  }


  /**
   * Process and compare the files which a located in different folders.
   */
  public static void compareFromDifferentFolders(final File sourceFolder, final File targetFolder,
    final IOFileFilter fileFilter, final ResourceProcessor processor)
    throws IOException {
    compareFromDifferentFolders(sourceFolder, targetFolder, fileFilter, Transformers.noOpTransformer(), processor);
  }


  /**
   * Process and compare all the files from the sourceFolder and compare them with the files from the targetFolder.
   */
  public static void compareFromDifferentFolders(final File sourceFolder, final File targetFolder,
      final ResourceProcessor processor)
      throws IOException {
    compareFromDifferentFolders(sourceFolder, targetFolder, TrueFileFilter.TRUE, Transformers.noOpTransformer(),
        processor);
  }

  /**
   * Process and compare the files which a located in different folders.
   *
   * @param sourceFolder folder where the source files are located.
   * @param targetFolder folder where the target files are located.
   * @param fileFilter filter used to select files to process.
   * @param toTargetFileName {@link Transformer} used to identify the target file name based on source file name.
   * @param preProcessor {@link ResourcePreProcessor} used to process the source files.
   * @throws IOException
   */
  public static void compareFromDifferentFolders(final File sourceFolder, final File targetFolder,
    final IOFileFilter fileFilter, final Transformer<String> toTargetFileName, final ResourceProcessor preProcessor)
    throws IOException {
    LOG.debug("sourceFolder: {}", sourceFolder);
    LOG.debug("targetFolder: {}", targetFolder);
    final Collection<File> files = FileUtils.listFiles(sourceFolder, fileFilter, FalseFileFilter.INSTANCE);
    int processedNumber = 0;
    //TODO use WroUtil#runInParallel for running tests faster
    for (final File file : files) {
      File targetFile = null;
      try {
        targetFile = new File(targetFolder, toTargetFileName.transform(file.getName()));
        final InputStream targetFileStream = new FileInputStream(targetFile);
        LOG.debug("processing: {}", file.getName());
        // ResourceType doesn't matter here
        compare(new FileInputStream(file), targetFileStream, new ResourceProcessor() {
          public void process(final Resource resource, final Reader reader, final Writer writer)
            throws IOException {
            // ResourceType doesn't matter here
            ResourceType resourceType = ResourceType.JS;
            try {
              resourceType = ResourceType.get(FilenameUtils.getExtension(file.getPath()));
            } catch (final IllegalArgumentException e) {
              LOG.warn("unkown resource type for file: {}, assuming resource type is: {}", file.getPath(), resourceType);
            }
            preProcessor.process(Resource.create("file:" + file.getPath(), resourceType), reader, writer);
          }
        });
        processedNumber++;
      } catch (final IOException e) {
        LOG.warn("Skip comparison because couldn't find the TARGET file " + targetFile.getPath() + "\n. Original exception: " + e.getCause());
      } catch (final Exception e) {
        throw new WroRuntimeException("A problem during transformation occured", e);
      }
    }
    logSuccess(processedNumber);
  }


  /**
   * Runs a task concurrently. Allows to test thread-safe behavior.
   *
   * @param task a {@link Callable} to run concurrently.
   * @throws Exception if any of the executed tasks fails.
   */
  public static void runConcurrently(final Callable<Void> task) throws Exception {
    final ExecutorService service = Executors.newFixedThreadPool(5);
    final List<Future<?>> futures = new ArrayList<Future<?>>();
    for (int i = 0; i < 10; i++) {
      futures.add(service.submit(task));
    }
    for (final Future<?> future : futures) {
      future.get();
    }
  }

  /**
   * @return a default {@link Injector} to be used by test classes.
   */
  public static Injector createInjector() {
    return new InjectorBuilder(new BaseWroManagerFactory().create()).build();
  }
}<|MERGE_RESOLUTION|>--- conflicted
+++ resolved
@@ -107,23 +107,11 @@
     new BaseWroManagerFactory().setModelFactory(factory).create();
   }
 
-<<<<<<< HEAD
   public static void compareFromDifferentFoldersByExtension(final File sourceFolder, final File targetFolder,
     final String extension, final ResourceProcessor processor)
     throws IOException {
     compareFromDifferentFolders(sourceFolder, targetFolder, new WildcardFileFilter("*." + extension),
       Transformers.noOpTransformer(), processor);
-=======
-  /**
-   * @return the injector
-   */
-  public static void initProcessor(final ResourcePreProcessor processor) {
-    final BaseWroManagerFactory factory = new BaseWroManagerFactory();
-    factory.setProcessorsFactory(new SimpleProcessorsFactory().addPreProcessor(processor));
-    final WroManager manager = factory.create();
-    final Injector injector = new InjectorBuilder(manager).build();
-    injector.inject(processor);
->>>>>>> 0292acfc
   }
 
 
