--- conflicted
+++ resolved
@@ -287,57 +287,17 @@
     compareFromDifferentFolders(sourceFolder, targetFolder, fileFilter, Transformers.noOpTransformer(), processor);
   }
 
-<<<<<<< HEAD
-=======
 
   /**
    * Process and compare all the files from the sourceFolder and compare them with the files from the targetFolder.
    */
   public static void compareFromDifferentFolders(final File sourceFolder, final File targetFolder,
-      final ResourcePreProcessor processor)
+      final ResourceProcessor processor)
       throws IOException {
     compareFromDifferentFolders(sourceFolder, targetFolder, TrueFileFilter.TRUE, Transformers.noOpTransformer(),
         processor);
   }
 
-  public static void compareFromDifferentFolders(final File sourceFolder, final File targetFolder,
-      final ResourcePostProcessor processor)
-      throws IOException {
-    compareFromDifferentFolders(sourceFolder, targetFolder, TrueFileFilter.TRUE, Transformers.noOpTransformer(),
-        processor);
-  }
-
-
-  public static void compareFromDifferentFoldersByExtension(final File sourceFolder, final File targetFolder,
-    final String extension, final ResourcePreProcessor processor)
-    throws IOException {
-    compareFromDifferentFolders(sourceFolder, targetFolder, new WildcardFileFilter("*." + extension),
-      Transformers.noOpTransformer(), processor);
-  }
-
-
-  public static void compareFromDifferentFoldersByExtension(final File sourceFolder, final File targetFolder,
-    final String extension, final ResourcePostProcessor processor)
-    throws IOException {
-    compareFromDifferentFolders(sourceFolder, targetFolder, new WildcardFileFilter("*." + extension),
-      Transformers.noOpTransformer(), processor);
-  }
-
-
-  public static void compareFromDifferentFolders(final File sourceFolder, final File targetFolder,
-    final IOFileFilter fileFilter, final Transformer<String> toTargetFileName, final ResourcePostProcessor processor)
-    throws IOException {
-    // TODO use ProcessorsUtils
-    compareFromDifferentFolders(sourceFolder, targetFolder, fileFilter, toTargetFileName, new ResourcePreProcessor() {
-      public void process(final Resource resource, final Reader reader, final Writer writer)
-        throws IOException {
-        processor.process(reader, writer);
-      }
-    });
-  }
-
-
->>>>>>> 23a02f4c
   /**
    * Process and compare the files which a located in different folders.
    *
@@ -366,17 +326,12 @@
           public void process(final Resource resource, final Reader reader, final Writer writer)
             throws IOException {
             // ResourceType doesn't matter here
-<<<<<<< HEAD
-
-            final ResourceType resourceType = ResourceType.getSafe(FilenameUtils.getExtension(file.getPath()));
-=======
             ResourceType resourceType = ResourceType.JS;
             try {
               resourceType = ResourceType.get(FilenameUtils.getExtension(file.getPath()));
             } catch (final IllegalArgumentException e) {
               LOG.warn("unkown resource type for file: {}, assuming resource type is: {}", file.getPath(), resourceType);
             }
->>>>>>> 23a02f4c
             preProcessor.process(Resource.create("file:" + file.getPath(), resourceType), reader, writer);
           }
         });
