--- conflicted
+++ resolved
@@ -59,7 +59,7 @@
 
 /**
  * WroTestUtils.
- *
+ * 
  * @author Alex Objelean
  * @created Created on Nov 28, 2008
  */
@@ -75,7 +75,7 @@
 
   /**
    * Compare contents of two resources (files) by performing some sort of processing on input resource.
-   *
+   * 
    * @param inputResourceUri
    *          uri of the resource to process.
    * @param expectedContentResourceUri
@@ -96,15 +96,9 @@
     // wrap reader with bufferedReader for top efficiency
     return new BufferedReader(new InputStreamReader(createDefaultUriLocatorFactory().getLocator(uri).getInputStream()));
   }
-<<<<<<< HEAD
   
   private static ResourceLocatorFactory createDefaultUriLocatorFactory() {
     return new DefaultResourceLocatorFactory();
-=======
-
-  private static UriLocatorFactory createDefaultUriLocatorFactory() {
-    return new DefaultUriLocatorFactory();
->>>>>>> 978568c9
   }
 
   public static InputStream getInputStream(final String uri)
@@ -113,10 +107,9 @@
   }
 
   public static void init(final WroModelFactory factory) {
-    final WroManagerFactory managerFactroy = new BaseWroManagerFactory().setModelFactory(factory);
+    WroManagerFactory managerFactroy = new BaseWroManagerFactory().setModelFactory(factory);
     InjectorBuilder.create(managerFactroy).build().inject(factory);
   }
-<<<<<<< HEAD
   
   public static void compareFromDifferentFoldersByExtension(final File sourceFolder, final File targetFolder,
       final String extension, final ResourceProcessor processor)
@@ -135,8 +128,6 @@
     compareFromDifferentFolders(sourceFolder, targetFolder, new WildcardFileFilter("*." + srcExtension),
         Transformers.extensionTransformer("css"), processor);
   }
-=======
->>>>>>> 978568c9
 
   /**
    * @return the injector
@@ -148,19 +139,9 @@
     injector.inject(processor);
   }
 
-<<<<<<< HEAD
-=======
-  /**
-   * @return the injector
-   */
-  public static void initProcessor(final ResourcePostProcessor processor) {
-    initProcessor((ResourcePreProcessor) new ProcessorDecorator(processor));
-  }
-
->>>>>>> 978568c9
   /**
    * Compare contents of two resources (files) by performing some sort of processing on input resource.
-   *
+   * 
    * @param inputResourceUri
    *          uri of the resource to process.
    * @param expectedContentResourceUri
@@ -179,20 +160,15 @@
     expectedReader.close();
     expectedWriter.close();
   }
-<<<<<<< HEAD
   
   public static void compare(final InputStream input, final InputStream expected, final ResourceProcessor processor)
-=======
-
-  public static void compare(final InputStream input, final InputStream expected, final ResourcePostProcessor processor)
->>>>>>> 978568c9
       throws IOException {
     compare(new InputStreamReader(input), new InputStreamReader(expected), processor);
   }
 
   /**
    * Compare if content of expected stream is the same as content of the actual stream.
-   *
+   * 
    * @param expected
    *          {@link InputStream} of the expected content.
    * @param actual
@@ -219,21 +195,15 @@
 
       Assert.assertEquals(in, out);
       LOG.debug("Compare.... [OK]");
-<<<<<<< HEAD
     } catch (final ComparisonFailure e) {
-      LOG.debug("Compare.... [FAIL]", e.getMessage());
+      LOG.error("Compare.... [FAIL]", e.getMessage());
       throw e;
-=======
-    } catch (final Exception e) {
-      LOG.error("Compare.... [FAIL]", e.getMessage());
-      throw WroRuntimeException.wrap(e);
->>>>>>> 978568c9
     }
   }
 
   /**
    * Replace tabs with spaces.
-   *
+   * 
    * @param input
    *          from where to remove tabs.
    * @return cleaned string.
@@ -242,7 +212,6 @@
     // replace tabs with spaces
     return input.replaceAll("\\t", "  ").replaceAll("\\r", "");
   }
-<<<<<<< HEAD
   
   /**
    * Process and compare files from the same folder.
@@ -258,9 +227,6 @@
    *          {@link ResourceProcessor} to apply on source files.
    * @throws IOException
    */
-=======
-
->>>>>>> 978568c9
   public static void compareFromSameFolder(final File sourceFolder, final IOFileFilter sourceFileFilter,
       final Transformer<String> toTargetFileName, final ResourceProcessor processor) {
     final Collection<File> files = FileUtils.listFiles(sourceFolder, sourceFileFilter, FalseFileFilter.INSTANCE);
@@ -314,53 +280,11 @@
         processor);
   }
 
-<<<<<<< HEAD
-=======
-  public static void compareFromDifferentFoldersByExtension(final File sourceFolder, final File targetFolder,
-      final String extension, final ResourcePreProcessor processor)
-      throws IOException {
-    compareFromDifferentFolders(sourceFolder, targetFolder, new WildcardFileFilter("*." + extension),
-        Transformers.noOpTransformer(), processor);
-  }
-
-  /**
-   * TODO run tests in parallel
-   */
-  public static void compareFromDifferentFoldersByExtension(final File sourceFolder, final File targetFolder,
-      final String extension, final ResourcePostProcessor processor)
-      throws IOException {
-    compareFromDifferentFolders(sourceFolder, targetFolder, new WildcardFileFilter("*." + extension),
-        Transformers.noOpTransformer(), processor);
-  }
-
-  /**
-   * Compares files with the same name from sourceFolder against it's counterpart in targetFolder, but allows source and
-   * target files to have different extensions. TODO run tests in parallel
-   */
-  public static void compareFromDifferentFoldersByName(final File sourceFolder, final File targetFolder,
-      final String srcExtension, final String targetExtension, final ResourcePostProcessor processor)
-      throws IOException {
-    compareFromDifferentFolders(sourceFolder, targetFolder, new WildcardFileFilter("*." + srcExtension),
-        Transformers.extensionTransformer("css"), processor);
-  }
-
-  private static void compareFromDifferentFolders(final File sourceFolder, final File targetFolder,
-      final IOFileFilter fileFilter, final Transformer<String> toTargetFileName, final ResourcePostProcessor processor)
-      throws IOException {
-    // TODO use ProcessorsUtils
-    compareFromDifferentFolders(sourceFolder, targetFolder, fileFilter, toTargetFileName, new ResourcePreProcessor() {
-      public void process(final Resource resource, final Reader reader, final Writer writer)
-          throws IOException {
-        processor.process(reader, writer);
-      }
-    });
-  }
->>>>>>> 978568c9
 
   /**
    * Applies a function for each file from a folder. The folder should contain at least one file to process, otherwise
    * an exception will be thrown.
-   *
+   * 
    * @param folder
    *          {@link File} representing the folder where the files will be used from processing.
    * @param function
@@ -383,7 +307,7 @@
 
   /**
    * Process and compare the files which a located in different folders.
-   *
+   * 
    * @param sourceFolder
    *          folder where the source files are located.
    * @param targetFolder
@@ -412,7 +336,6 @@
         LOG.debug("=========== processing: {} ===========", file.getName());
         // ResourceType doesn't matter here
         try {
-<<<<<<< HEAD
         compare(new FileInputStream(file), targetFileStream, new ResourceProcessor() {
           public void process(final Resource resource, final Reader reader, final Writer writer)
               throws IOException {
@@ -425,35 +348,13 @@
             }
             try {
               preProcessor.process(Resource.create("file:" + file.getPath(), resourceType), reader, writer);
-            } catch (IOException e) {
+            } catch (final Exception e) {
               LOG.error("processing failed...", e);
               throw new WroRuntimeException("Processing failed...", e);
             }
           }
         });
         } catch (ComparisonFailure e) {
-=======
-          compare(new FileInputStream(file), targetFileStream, new ResourcePostProcessor() {
-            public void process(final Reader reader, final Writer writer)
-                throws IOException {
-              // ResourceType doesn't matter here
-              ResourceType resourceType = ResourceType.JS;
-              try {
-                resourceType = ResourceType.get(FilenameUtils.getExtension(file.getPath()));
-              } catch (final IllegalArgumentException e) {
-                LOG.warn("unkown resource type for file: {}, assuming resource type is: {}", file.getPath(),
-                    resourceType);
-              }
-              try {
-                preProcessor.process(Resource.create("file:" + file.getPath(), resourceType), reader, writer);
-              } catch (final Exception e) {
-                LOG.error("processing failed...", e);
-                throw WroRuntimeException.wrap(e, "Processing failed...");
-              }
-            }
-          });
-        } catch (final ComparisonFailure e) {
->>>>>>> 978568c9
           LOG.error("failed comparing: {}", file.getName());
           throw e;
         }
@@ -462,7 +363,7 @@
         LOG.debug("Skip comparison because couldn't find the TARGET file {}\n. Original exception: {}", targetFile,
             e.getCause());
       } catch (final Exception e) {
-        throw WroRuntimeException.wrap(e, "A problem during transformation occured");
+        throw new WroRuntimeException("A problem during transformation occured", e);
       }
     }
     logSuccess(processedNumber);
@@ -470,7 +371,7 @@
 
   /**
    * Runs a task concurrently. Allows to test thread-safe behavior.
-   *
+   * 
    * @param task
    *          a {@link Callable} to run concurrently.
    * @throws Exception
@@ -487,10 +388,10 @@
       future.get();
     }
   }
-
+  
   /**
    * Runs a task concurrently. Allows to test thread-safe behavior.
-   *
+   * 
    * @param task
    *          a {@link Runnable} to run concurrently.
    * @throws Exception
@@ -514,14 +415,14 @@
       throws Exception {
     runConcurrently(task, 50);
   }
-
+  
   /**
    * @return a default {@link Injector} to be used by test classes.
    */
   public static Injector createInjector() {
     return InjectorBuilder.create(new BaseWroManagerFactory()).build();
   }
-
+  
   /**
    * Creates a model factory for a given model.
    */
@@ -536,7 +437,7 @@
       }
     };
   }
-
+  
   /**
    * Asserts that a processor supports provided resource types.
    */
@@ -552,7 +453,7 @@
       Assert.fail(message);
     }
   }
-
+  
   /**
    * @return an implementation of {@link ResourceLocatorFactory} which always return a valid stream which contains the
    *         resource uri as content.
@@ -575,13 +476,6 @@
           throws IOException {
         return new ByteArrayInputStream(uri.getBytes());
       }
-<<<<<<< HEAD
-=======
-
-      public boolean accept(final String uri) {
-        return true;
-      }
->>>>>>> 978568c9
     };
   }
 }