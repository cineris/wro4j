--- conflicted
+++ resolved
@@ -200,7 +200,6 @@
     // replace tabs with spaces
     return input.replaceAll("\\t", "  ").replaceAll("\\r", "");
   }
-<<<<<<< HEAD
   
   /**
    * Process and compare files from the same folder.
@@ -219,12 +218,6 @@
   public static void compareFromSameFolder(final File sourceFolder, final IOFileFilter sourceFileFilter,
       final Transformer<String> toTargetFileName, final ResourceProcessor processor)
       throws IOException {
-=======
-
-  public static void compareFromSameFolder(final File sourceFolder, final IOFileFilter sourceFileFilter,
-    final Transformer<String> toTargetFileName, final ResourcePreProcessor processor)
-    throws IOException {
->>>>>>> 128753a6
     final Collection<File> files = FileUtils.listFiles(sourceFolder, sourceFileFilter, FalseFileFilter.INSTANCE);
     int processedNumber = 0;
     for (final File file : files) {
@@ -258,11 +251,7 @@
     LOG.debug("Successfully processed: {} files.", size);
     LOG.debug("===============");
   }
-<<<<<<< HEAD
-  
-=======
-
->>>>>>> 128753a6
+  
   /**
    * Process and compare all the files from the sourceFolder and compare them with the files from the targetFolder.
    */
@@ -272,39 +261,6 @@
     compareFromDifferentFolders(sourceFolder, targetFolder, TrueFileFilter.TRUE, Transformers.noOpTransformer(),
         processor);
   }
-<<<<<<< HEAD
-=======
-
-  public static void compareFromDifferentFoldersByExtension(final File sourceFolder, final File targetFolder,
-    final String extension, final ResourcePreProcessor processor)
-    throws IOException {
-    compareFromDifferentFolders(sourceFolder, targetFolder, new WildcardFileFilter("*." + extension),
-      Transformers.noOpTransformer(), processor);
-  }
-
-  /**
-   * TODO run tests in parallel
-   */
-  public static void compareFromDifferentFoldersByExtension(final File sourceFolder, final File targetFolder,
-    final String extension, final ResourcePostProcessor processor)
-    throws IOException {
-    compareFromDifferentFolders(sourceFolder, targetFolder, new WildcardFileFilter("*." + extension),
-      Transformers.noOpTransformer(), processor);
-  }
-
-
-  private static void compareFromDifferentFolders(final File sourceFolder, final File targetFolder,
-    final IOFileFilter fileFilter, final Transformer<String> toTargetFileName, final ResourcePostProcessor processor)
-    throws IOException {
-    // TODO use ProcessorsUtils
-    compareFromDifferentFolders(sourceFolder, targetFolder, fileFilter, toTargetFileName, new ResourcePreProcessor() {
-      public void process(final Resource resource, final Reader reader, final Writer writer)
-        throws IOException {
-        processor.process(reader, writer);
-      }
-    });
-  }
->>>>>>> 128753a6
   
   /**
    * /** Applies a function for each file from a folder. The folder should contain at least one file to process,
@@ -330,24 +286,24 @@
     logSuccess(processedNumber);
   }
   
-  /*
+  /**
    * Process and compare the files which a located in different folders.
-   * @param sourceFolder folder where the source files are located.
-   * @param targetFolder folder where the target files are located.
-   * @param fileFilter filter used to select files to process.
-   * @param toTargetFileName {@link Transformer} used to identify the target file name based on source file name.
-   * @param preProcessor {@link ResourcePreProcessor} used to process the source files.
+   * 
+   * @param sourceFolder
+   *          folder where the source files are located.
+   * @param targetFolder
+   *          folder where the target files are located.
+   * @param fileFilter
+   *          filter used to select files to process.
+   * @param toTargetFileName
+   *          {@link Transformer} used to identify the target file name based on source file name.
+   * @param preProcessor
+   *          {@link ResourcePreProcessor} used to process the source files.
    * @throws IOException
    */
-<<<<<<< HEAD
-  public static void compareFromDifferentFolders(final File sourceFolder, final File targetFolder,
+  private static void compareFromDifferentFolders(final File sourceFolder, final File targetFolder,
       final IOFileFilter fileFilter, final Transformer<String> toTargetFileName, final ResourceProcessor preProcessor)
       throws IOException {
-=======
-  private static void compareFromDifferentFolders(final File sourceFolder, final File targetFolder,
-    final IOFileFilter fileFilter, final Transformer<String> toTargetFileName, final ResourcePreProcessor preProcessor)
-    throws IOException {
->>>>>>> 128753a6
     LOG.debug("sourceFolder: {}", sourceFolder);
     LOG.debug("targetFolder: {}", targetFolder);
     final Collection<File> files = FileUtils.listFiles(sourceFolder, fileFilter, FalseFileFilter.INSTANCE);
