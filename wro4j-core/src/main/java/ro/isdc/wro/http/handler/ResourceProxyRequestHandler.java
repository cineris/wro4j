--- conflicted
+++ resolved
@@ -19,25 +19,23 @@
 import ro.isdc.wro.model.resource.locator.factory.ResourceLocatorFactory;
 import ro.isdc.wro.model.resource.support.ResourceAuthorizationManager;
 
+
 /**
  * Provides access to wro resources via a resource proxy.
- *
+ * 
  * @author Ivar Conradi Østhus
  * @created 19 May 2012
  * @since 1.4.7
  */
-public class ResourceProxyRequestHandler extends RequestHandlerSupport {
+public class ResourceProxyRequestHandler
+    extends RequestHandlerSupport {
   private static final Logger LOG = LoggerFactory.getLogger(ResourceProxyRequestHandler.class);
 
   public static final String PARAM_RESOURCE_ID = "id";
   public static final String PATH_RESOURCES = "wroResources";
   
   @Inject
-<<<<<<< HEAD
-  private ResourceLocatorFactory uriLocatorFactory;
-=======
-  private UriLocatorFactory locatorFactory;
->>>>>>> 1cf95cd3
+  private ResourceLocatorFactory locatorFactory;
 
   @Inject
   private WroConfiguration config;
@@ -68,24 +66,17 @@
       throws IOException {
     LOG.debug("[OK] serving proxy resource: {}", resourceUri);
     final OutputStream outputStream = response.getOutputStream();
-
+    
     response.setContentType(ContentTypeResolver.get(resourceUri, config.getEncoding()));
     int length = IOUtils.copy(new AutoCloseInputStream(locatorFactory.locate(resourceUri)), outputStream);
     response.setContentLength(length);
     response.setStatus(HttpServletResponse.SC_OK);
-
+    
     IOUtils.closeQuietly(outputStream);
   }
 
-<<<<<<< HEAD
-  /**
-   * TODO: use new AuthorizedResourcesHolder to check acccess to resourceUri
-   * Verifies that the user has access or not to the requested resource
-   */
-=======
->>>>>>> 1cf95cd3
   private void verifyAccess(final String resourceUri, final HttpServletResponse response) {
-    if(!authManager.isAuthorized(resourceUri)) {
+    if (!authManager.isAuthorized(resourceUri)) {
       LOG.debug("[FAIL] Unauthorized proxy resource: {}", resourceUri);
       response.setStatus(HttpServletResponse.SC_FORBIDDEN);
       throw new UnauthorizedRequestException("Unauthorized resource request detected: " + resourceUri);
