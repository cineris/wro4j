--- conflicted
+++ resolved
@@ -393,7 +393,7 @@
    *          {@link Exception} thrown during request processing.
    */
   protected void onException(final Exception e, final HttpServletResponse response, final FilterChain chain) {
-    RuntimeException re = e instanceof RuntimeException ? (RuntimeException) e : new WroRuntimeException(
+    final RuntimeException re = e instanceof RuntimeException ? (RuntimeException) e : new WroRuntimeException(
         "Unexected exception", e);
     onRuntimeException(re, response, chain);
   }
@@ -414,13 +414,8 @@
       LOG.debug("Cannot process. Proceeding with chain execution.");
       chain.doFilter(Context.get().getRequest(), response);
     } catch (final Exception ex) {
-<<<<<<< HEAD
-      // should never happen
-      LOG.error("Error while chaining the request: " + HttpServletResponse.SC_NOT_FOUND);
-=======
       // should never happen (use debug level to suppres unuseful logs)
       LOG.debug("Error while chaining the request", e);
->>>>>>> 07361387
     }
   }
 
