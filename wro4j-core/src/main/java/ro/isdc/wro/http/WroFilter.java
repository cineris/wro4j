--- conflicted
+++ resolved
@@ -382,15 +382,10 @@
   /**
    * Invoked when a {@link RuntimeException} is thrown. Allows custom exception handling. The default implementation
    * redirects to 404 for a specific {@link WroRuntimeException} exception when in DEPLOYMENT mode.
-<<<<<<< HEAD
-   *
-   * @param e {@link RuntimeException} thrown during request processing.
-=======
    * 
    * @param e
    *          {@link RuntimeException} thrown during request processing.
    * @deprecated use {@link WroFilter#onException(Exception, HttpServletResponse, FilterChain)}
->>>>>>> 6d85738a
    */
   @Deprecated
   protected void onRuntimeException(final RuntimeException e, final HttpServletResponse response,
