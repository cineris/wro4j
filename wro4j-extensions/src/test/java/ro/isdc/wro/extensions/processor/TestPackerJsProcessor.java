--- conflicted
+++ resolved
@@ -22,12 +22,8 @@
  * @created Created on Apr 21, 2010
  */
 public class TestPackerJsProcessor {
-<<<<<<< HEAD
   private ResourceProcessor processor;
-=======
-  private ResourcePostProcessor processor;
   private File testFolder;
->>>>>>> 99ec0176
 
   @Before
   public void setUp() {
