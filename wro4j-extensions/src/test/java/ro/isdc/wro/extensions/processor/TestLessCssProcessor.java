--- conflicted
+++ resolved
@@ -21,13 +21,9 @@
 import ro.isdc.wro.WroRuntimeException;
 import ro.isdc.wro.extensions.processor.css.LessCssProcessor;
 import ro.isdc.wro.extensions.processor.support.less.LessCss;
-<<<<<<< HEAD
 import ro.isdc.wro.model.resource.processor.ResourceProcessor;
-=======
-import ro.isdc.wro.model.resource.processor.ResourcePostProcessor;
 import ro.isdc.wro.model.resource.processor.ResourcePreProcessor;
 import ro.isdc.wro.util.Function;
->>>>>>> b01374d8
 import ro.isdc.wro.util.WroTestUtils;
 
 
@@ -89,21 +85,13 @@
   @Test
   public void shouldFailWhenInvalidLessCssIsProcessed()
       throws Exception {
-<<<<<<< HEAD
     final ResourceProcessor processor = new LessCssProcessor() {
-=======
-    final ResourcePreProcessor processor = new LessCssProcessor() {
->>>>>>> b01374d8
       @Override
       protected void onException(final WroRuntimeException e) {
         LOG.debug("[FAIL] Exception message is: {}", e.getMessage());
         throw e;
       };
     };
-<<<<<<< HEAD
-    final Reader reader = new InputStreamReader(getClass().getResourceAsStream("lesscss/giveErrors.less"));
-    processor.process(null, reader, new StringWriter());
-=======
     final URL url = getClass().getResource("lesscss");
 
     final File testFolder = new File(url.getFile(), "invalid");
@@ -120,6 +108,5 @@
         return null;
       }
     });
->>>>>>> b01374d8
   }
 }