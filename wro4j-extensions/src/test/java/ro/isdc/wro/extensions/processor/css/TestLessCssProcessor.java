--- conflicted
+++ resolved
@@ -62,16 +62,12 @@
       protected ResourceProcessor initialize() {
         return new LessCssProcessor() {
           @Override
-<<<<<<< HEAD
-          ResourceProcessor createRhinoProcessor() {
-=======
-          protected ResourcePreProcessor createFallbackProcessor() {
->>>>>>> 93cb242b
+          protected ResourceProcessor createFallbackProcessor() {
             return mockRhinoProcessor;
           }
 
           @Override
-          protected NodeLessCssProcessor createNodeProcessor() {
+          protected ResourceProcessor createNodeProcessor() {
             return mockNodeProcessor;
           }
         };
