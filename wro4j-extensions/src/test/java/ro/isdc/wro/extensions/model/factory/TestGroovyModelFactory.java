/*
* Copyright 2011 Wro4J
*
* Licensed under the Apache License, Version 2.0 (the "License");
* you may not use this file except in compliance with the License.
* You may obtain a copy of the License at
*
*    http://www.apache.org/licenses/LICENSE-2.0
*
* Unless required by applicable law or agreed to in writing, software
* distributed under the License is distributed on an "AS IS" BASIS,
* WITHOUT WARRANTIES OR CONDITIONS OF ANY KIND, either express or implied.
* See the License for the specific language governing permissions and
* limitations under the License.
*/
package ro.isdc.wro.extensions.model.factory;

import java.util.Arrays;
import java.util.concurrent.Callable;

import junit.framework.Assert;

import org.junit.Before;
import org.junit.Test;
import org.slf4j.Logger;
import org.slf4j.LoggerFactory;

import ro.isdc.wro.WroRuntimeException;
import ro.isdc.wro.config.Context;
import ro.isdc.wro.model.WroModel;
import ro.isdc.wro.model.group.RecursiveGroupDefinitionException;
import ro.isdc.wro.model.resource.ResourceType;
<<<<<<< HEAD
import ro.isdc.wro.model.resource.locator.ResourceLocator;
import ro.isdc.wro.model.resource.locator.support.ClasspathResourceLocator;
import ro.isdc.wro.model.resource.locator.support.UrlResourceLocator;
=======
import ro.isdc.wro.util.WroTestUtils;
>>>>>>> 112b4eb3

/**
 * Test {@link GroovyModelFactory}
 *
 * @author Romain Philibert
 * @created 19 Jul 2011
 */
public class TestGroovyModelFactory {
  private static final Logger LOG = LoggerFactory.getLogger(TestGroovyModelFactory.class);
  private GroovyModelFactory factory;

  @Before
  public void setUp() {
    Context.set(Context.standaloneContext());
  }

  @Test(expected = WroRuntimeException.class)
  public void testInvalidStream() throws Exception {
    factory = new GroovyModelFactory() {
      @Override
      protected ResourceLocator getModelResourceLocator() {
        return new ClasspathResourceLocator("INVALID");
      }
    };
    factory.create();
  }

  @Test
  public void createValidModel() {
    factory = new GroovyModelFactory() {
      @Override
      protected ResourceLocator getModelResourceLocator() {
        return new UrlResourceLocator(TestGroovyModelFactory.class.getResource("wro.groovy"));
      }
    };
    final WroModel model = factory.create();
    Assert.assertNotNull(model);
    Assert.assertEquals(Arrays.asList("g2", "g1"), model.getGroupNames());
    Assert.assertEquals(2, model.getGroupByName("g1").getResources().size());
    Assert.assertTrue(model.getGroupByName("g1").getResources().get(0).isMinimize());
    Assert.assertEquals("/static/app.js", model.getGroupByName("g1").getResources().get(0).getUri());
    Assert.assertEquals(ResourceType.JS, model.getGroupByName("g1").getResources().get(0).getType());
    Assert.assertTrue(model.getGroupByName("g1").getResources().get(1).isMinimize());
    Assert.assertEquals("/static/app.css", model.getGroupByName("g1").getResources().get(1).getUri());
    Assert.assertEquals(ResourceType.CSS, model.getGroupByName("g1").getResources().get(1).getType());
    Assert.assertEquals(2, model.getGroupByName("g2").getResources().size());
    Assert.assertFalse(model.getGroupByName("g2").getResources().get(1).isMinimize());

    LOG.debug("model: ", model);
  }

  @Test
  public void createValidModelContainingHiphen() {
    factory = new GroovyModelFactory() {
      @Override
      protected ResourceLocator getModelResourceLocator() {
        return new UrlResourceLocator(TestGroovyModelFactory.class.getResource("wroWithHiphen.groovy"));
      }
    };
    final WroModel model = factory.create();
    Assert.assertNotNull(model.getGroupByName("group-with-hiphen"));
  }

  @Test
  public void createGroupReferenceOrderShouldNotMatter() {
    factory = new GroovyModelFactory() {
      @Override
      protected ResourceLocator getModelResourceLocator() {
        return new UrlResourceLocator(TestGroovyModelFactory.class.getResource("wroGroupRefOrder.groovy"));
      }
    };
    Assert.assertNotNull(factory.create());
  }

  @Test(expected=RecursiveGroupDefinitionException.class)
  public void testRecursiveGroupReference() {
    factory = new GroovyModelFactory() {
      @Override
      protected ResourceLocator getModelResourceLocator() {
        return new UrlResourceLocator(TestGroovyModelFactory.class.getResource("wroRecursiveReference.groovy"));
      }
    };
    factory.create();
  }

  @Test(expected=WroRuntimeException.class)
  public void testDuplicateGroupName() {
    factory = new GroovyModelFactory() {
      @Override
      protected ResourceLocator getModelResourceLocator() {
        return new UrlResourceLocator(TestGroovyModelFactory.class.getResource("wroDuplicateGroupName.groovy"));
      }
    };
    factory.create();
  }

  /**
   * Test the usecase when the resource has no URI.
   */
  @Test(expected = WroRuntimeException.class)
  public void createIncompleteModel() {
    factory = new GroovyModelFactory() {
      @Override
      protected ResourceLocator getModelResourceLocator() {
        return new UrlResourceLocator(TestGroovyModelFactory.class.getResource("IncompleteWro.groovy"));
      }
    };
    factory.create();
  }
  
  @Test
  public void shouldBeThreadSafe() throws Exception {
    factory = new GroovyModelFactory() {
      @Override
      protected InputStream getModelResourceAsStream() throws IOException {
        return TestGroovyModelFactory.class.getResourceAsStream("wro.groovy");
      };
    }; 
    WroTestUtils.init(factory);
    WroTestUtils.runConcurrently(new Callable<Void>() {
      public Void call()
          throws Exception {
        factory.create();
        return null;
      }
    }, 10);
  }
}<|MERGE_RESOLUTION|>--- conflicted
+++ resolved
@@ -30,13 +30,10 @@
 import ro.isdc.wro.model.WroModel;
 import ro.isdc.wro.model.group.RecursiveGroupDefinitionException;
 import ro.isdc.wro.model.resource.ResourceType;
-<<<<<<< HEAD
 import ro.isdc.wro.model.resource.locator.ResourceLocator;
 import ro.isdc.wro.model.resource.locator.support.ClasspathResourceLocator;
 import ro.isdc.wro.model.resource.locator.support.UrlResourceLocator;
-=======
 import ro.isdc.wro.util.WroTestUtils;
->>>>>>> 112b4eb3
 
 /**
  * Test {@link GroovyModelFactory}
@@ -151,9 +148,9 @@
   public void shouldBeThreadSafe() throws Exception {
     factory = new GroovyModelFactory() {
       @Override
-      protected InputStream getModelResourceAsStream() throws IOException {
-        return TestGroovyModelFactory.class.getResourceAsStream("wro.groovy");
-      };
+      protected ResourceLocator getModelResourceLocator() {
+        return new UrlResourceLocator(TestGroovyModelFactory.class.getResource("wro.groovy"));
+      }
     }; 
     WroTestUtils.init(factory);
     WroTestUtils.runConcurrently(new Callable<Void>() {
