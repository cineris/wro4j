--- conflicted
+++ resolved
@@ -22,15 +22,11 @@
 import ro.isdc.wro.config.Context;
 import ro.isdc.wro.model.WroModel;
 import ro.isdc.wro.model.group.Group;
-<<<<<<< HEAD
 import ro.isdc.wro.model.resource.locator.ResourceLocator;
 import ro.isdc.wro.model.resource.locator.support.AbstractResourceLocator;
 import ro.isdc.wro.model.resource.locator.support.ClasspathResourceLocator;
 import ro.isdc.wro.model.resource.locator.support.UrlResourceLocator;
-=======
 import ro.isdc.wro.util.WroTestUtils;
-
->>>>>>> 112b4eb3
 
 /**
  * Test {@link JsonModelFactory}
@@ -58,14 +54,8 @@
       throws Exception {
     factory = new JsonModelFactory() {
       @Override
-<<<<<<< HEAD
-      protected ResourceLocator getModelResourceLocator() {
-        return new ClasspathResourceLocator("INVALID.json");
-=======
-      protected InputStream getModelResourceAsStream()
-          throws IOException {
-        throw new IOException();
->>>>>>> 112b4eb3
+      protected ResourceLocator getModelResourceLocator() {
+        return new ClasspathResourceLocator("INVALID.json");
       };
     };
     factory.create();
@@ -75,20 +65,14 @@
   public void testInvalidContent() {
     factory = new JsonModelFactory() {
       @Override
-<<<<<<< HEAD
-      protected ResourceLocator getModelResourceLocator() {
-        return new AbstractResourceLocator() {
-          @Override
-          public InputStream getInputStream()
-            throws IOException {
-            return new ByteArrayInputStream("".getBytes());
-          }
-        };
-=======
-      protected InputStream getModelResourceAsStream()
-          throws IOException {
-        return new ByteArrayInputStream("".getBytes());
->>>>>>> 112b4eb3
+      protected ResourceLocator getModelResourceLocator() {
+        return new AbstractResourceLocator() {
+          @Override
+          public InputStream getInputStream()
+            throws IOException {
+            return new ByteArrayInputStream("".getBytes());
+          }
+        };
       };
     };
     Assert.assertNull(factory.create());
@@ -98,14 +82,8 @@
   public void createValidModel() {
     factory = new JsonModelFactory() {
       @Override
-<<<<<<< HEAD
-      protected ResourceLocator getModelResourceLocator() {
-        return new UrlResourceLocator(TestJsonModelFactory.class.getResource("wro.json"));
-=======
-      protected InputStream getModelResourceAsStream()
-          throws IOException {
-        return TestGroovyModelFactory.class.getResourceAsStream("wro.json");
->>>>>>> 112b4eb3
+      protected ResourceLocator getModelResourceLocator() {
+        return new UrlResourceLocator(TestJsonModelFactory.class.getResource("wro.json"));
       };
     };
     final WroModel model = factory.create();
@@ -122,14 +100,8 @@
   public void createIncompleteModel() {
     factory = new JsonModelFactory() {
       @Override
-<<<<<<< HEAD
-      protected ResourceLocator getModelResourceLocator() {
-        return new UrlResourceLocator(TestJsonModelFactory.class.getResource("incomplete-wro.json"));
-=======
-      protected InputStream getModelResourceAsStream()
-          throws IOException {
-        return getClass().getResourceAsStream("incomplete-wro.json");
->>>>>>> 112b4eb3
+      protected ResourceLocator getModelResourceLocator() {
+        return new UrlResourceLocator(TestJsonModelFactory.class.getResource("incomplete-wro.json"));
       };
     };
     final WroModel model = factory.create();
@@ -145,9 +117,8 @@
       throws Exception {
     factory = new JsonModelFactory() {
       @Override
-      protected InputStream getModelResourceAsStream()
-          throws IOException {
-        return TestGroovyModelFactory.class.getResourceAsStream("wro.json");
+      protected ResourceLocator getModelResourceLocator() {
+        return new UrlResourceLocator(TestJsonModelFactory.class.getResource("wro.json"));
       };
     };
     WroTestUtils.init(factory);
@@ -159,4 +130,4 @@
       }
     }, 10);
   }
-}
+}