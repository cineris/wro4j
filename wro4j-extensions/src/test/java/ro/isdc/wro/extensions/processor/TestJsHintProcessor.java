/*
 * Copyright (c) 2010. All rights reserved.
 */
package ro.isdc.wro.extensions.processor;

import java.io.StringReader;
import java.io.StringWriter;
import java.util.concurrent.Callable;

import junit.framework.Assert;

import org.junit.Test;

import ro.isdc.wro.WroRuntimeException;
import ro.isdc.wro.extensions.processor.js.JsHintProcessor;
import ro.isdc.wro.extensions.processor.support.linter.LinterException;
import ro.isdc.wro.model.resource.Resource;
<<<<<<< HEAD
import ro.isdc.wro.model.resource.processor.ResourceProcessor;
=======
import ro.isdc.wro.model.resource.processor.ResourcePostProcessor;
import ro.isdc.wro.model.resource.processor.ResourcePreProcessor;
import ro.isdc.wro.util.WroTestUtils;
>>>>>>> 12d4efdb


/**
 * Test {@link JsHintProcessor}.
 *
 * @author Alex Objelean
 * @created Created on Feb 27, 2011
 */
public class TestJsHintProcessor extends AbstractTestLinterProcessor {
  /**
   * {@inheritDoc}
   */
  @Override
  protected ResourceProcessor newLinterProcessor() {
    return new JsHintProcessor();
  }


  @Test
  public void testWithOptionsSet()
      throws Exception {
    final ThreadLocal<Throwable> cause = new ThreadLocal<Throwable>();

<<<<<<< HEAD
    final ResourceProcessor processor = new JsHintProcessor() {
=======
    final ResourcePostProcessor processor = new JsHintProcessor() {
>>>>>>> 12d4efdb
      @Override
      protected void onLinterException(final LinterException e, final Resource resource) throws Exception {
        cause.set(e);
      };
    }.setOptions(new String[] {
      "maxerr=1"
    });

    processor.process(null, new StringReader("alert(;"), new StringWriter());
    Assert.assertNotNull(cause.get());
  }


  /**
   * This test was created initially to prove that {@link JsHintProcessor} is thread-safe, but it doesn't work well when
   * trying to reuse the scope. TODO: This needs to be investigated.
   *
   * @throws Exception
   */
  @Test
  public void canBeExecutedMultipleTimes() throws Exception {
    final JsHintProcessor processor = new JsHintProcessor() {
      @Override
      protected void onException(final WroRuntimeException e) {
        throw e;
      }
    };
    final Callable<Void> task = new Callable<Void>() {
      public Void call() {
        try {
          processor.process(new StringReader("alert(1);"), new StringWriter());
        } catch (final Exception e) {
          throw new RuntimeException(e);
        }
        return null;
      }
    };
    WroTestUtils.runConcurrently(task);
  }
}<|MERGE_RESOLUTION|>--- conflicted
+++ resolved
@@ -15,13 +15,8 @@
 import ro.isdc.wro.extensions.processor.js.JsHintProcessor;
 import ro.isdc.wro.extensions.processor.support.linter.LinterException;
 import ro.isdc.wro.model.resource.Resource;
-<<<<<<< HEAD
 import ro.isdc.wro.model.resource.processor.ResourceProcessor;
-=======
-import ro.isdc.wro.model.resource.processor.ResourcePostProcessor;
-import ro.isdc.wro.model.resource.processor.ResourcePreProcessor;
 import ro.isdc.wro.util.WroTestUtils;
->>>>>>> 12d4efdb
 
 
 /**
@@ -45,11 +40,8 @@
       throws Exception {
     final ThreadLocal<Throwable> cause = new ThreadLocal<Throwable>();
 
-<<<<<<< HEAD
     final ResourceProcessor processor = new JsHintProcessor() {
-=======
-    final ResourcePostProcessor processor = new JsHintProcessor() {
->>>>>>> 12d4efdb
+      @Override
       @Override
       protected void onLinterException(final LinterException e, final Resource resource) throws Exception {
         cause.set(e);
