/*
 * Copyright (c) 2011. All rights reserved.
 */
package ro.isdc.wro.extensions.processor;

import java.io.StringReader;
import java.io.StringWriter;
import java.util.concurrent.Callable;

import junit.framework.Assert;

import org.junit.Test;

import ro.isdc.wro.WroRuntimeException;
import ro.isdc.wro.extensions.processor.js.JsLintProcessor;
import ro.isdc.wro.extensions.processor.support.linter.LinterException;
import ro.isdc.wro.model.resource.Resource;
import ro.isdc.wro.model.resource.processor.ResourceProcessor;
import ro.isdc.wro.util.WroTestUtils;


/**
 * Test {@link JsLintProcessor}.
 *
 * @author Alex Objelean
 */
public class TestJsLintProcessor extends AbstractTestLinterProcessor {
  /**
   * {@inheritDoc}
   */
  @Override
  protected ResourceProcessor newLinterProcessor() {
    return new JsLintProcessor();
  }


  @Test
  public void testWithOptionsSet()
      throws Exception {
    final ThreadLocal<Throwable> cause = new ThreadLocal<Throwable>();

<<<<<<< HEAD
    final ResourceProcessor processor = new JsLintProcessor() {
=======
    final ResourcePostProcessor processor = new JsLintProcessor() {
>>>>>>> 967178fb
      @Override
      protected void onLinterException(final LinterException e, final Resource resource) throws Exception {
        cause.set(e);
      };
    }.setOptions(new String[] {
      "maxerr=1"
    });

    processor.process(null, new StringReader("alert(;"), new StringWriter());
    Assert.assertNotNull(cause.get());
  }

  @Test
  public void canBeExecutedMultipleTimes() throws Exception {
    final JsLintProcessor processor = new JsLintProcessor() {
      @Override
      protected void onException(final Exception e) {
        throw new WroRuntimeException("", e);
      }
    };
    final Callable<Void> task = new Callable<Void>() {
      public Void call() {
        try {
          processor.process(new StringReader("var i = 1;"), new StringWriter());
        } catch (final Exception e) {
          throw new RuntimeException(e);
        }
        return null;
      }
    };
    WroTestUtils.runConcurrently(task);
  }
}<|MERGE_RESOLUTION|>--- conflicted
+++ resolved
@@ -39,11 +39,8 @@
       throws Exception {
     final ThreadLocal<Throwable> cause = new ThreadLocal<Throwable>();
 
-<<<<<<< HEAD
     final ResourceProcessor processor = new JsLintProcessor() {
-=======
-    final ResourcePostProcessor processor = new JsLintProcessor() {
->>>>>>> 967178fb
+      @Override
       @Override
       protected void onLinterException(final LinterException e, final Resource resource) throws Exception {
         cause.set(e);
