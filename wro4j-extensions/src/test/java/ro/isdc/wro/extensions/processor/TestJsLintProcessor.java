/*
 * Copyright (c) 2011. All rights reserved.
 */
package ro.isdc.wro.extensions.processor;

import java.io.StringReader;
import java.io.StringWriter;
import java.util.concurrent.Callable;

import org.junit.Test;

import ro.isdc.wro.extensions.processor.js.JsLintProcessor;
import ro.isdc.wro.extensions.processor.support.linter.LinterException;
import ro.isdc.wro.model.resource.Resource;
import ro.isdc.wro.model.resource.processor.ResourceProcessor;
import ro.isdc.wro.util.WroTestUtils;


/**
 * Test {@link JsLintProcessor}.
 *
 * @author Alex Objelean
 */
public class TestJsLintProcessor
    extends AbstractTestLinterProcessor {
  /**
   * {@inheritDoc}
   */
  @Override
  protected ResourceProcessor newLinterProcessor() {
    return new JsLintProcessor();
  }

  @Test(expected = LinterException.class)
  public void testWithOptionsSet()
      throws Exception {
    final ThreadLocal<Throwable> cause = new ThreadLocal<Throwable>();

    final ResourceProcessor processor = new JsLintProcessor() {
      @Override
      protected void onLinterException(final LinterException e, final Resource resource) {
        throw e;
      };
    }.setOptions("maxerr=1");

    processor.process(new StringReader("alert(;"), new StringWriter());
  }

  @Test(expected = LinterException.class)
  public void shouldFailWhenScriptContainsErrors()
      throws Exception {
    final ThreadLocal<Throwable> cause = new ThreadLocal<Throwable>();

<<<<<<< HEAD
    processor.process(null, new StringReader("alert(;"), new StringWriter());
    Assert.assertNotNull(cause.get());
=======
    final ResourcePostProcessor processor = new JsLintProcessor() {
      @Override
      protected void onLinterException(final LinterException e, final Resource resource) {
        throw e;
      }
      @Override
      protected String createDefaultOptions() {
        return "maxerr=1";
      }
    };
    processor.process(new StringReader("alert(;"), new StringWriter());
>>>>>>> 55d408bf
  }

  @Test
  public void canBeExecutedMultipleTimes()
      throws Exception {
    final JsLintProcessor processor = new JsLintProcessor();
    final Callable<Void> task = new Callable<Void>() {
      @Override
      public Void call() {
        try {
          processor.process(null, new StringReader("var i = 1;"), new StringWriter());
        } catch (final Exception e) {
          throw new RuntimeException(e);
        }
        return null;
      }
    };
    WroTestUtils.runConcurrently(task);
  }
}<|MERGE_RESOLUTION|>--- conflicted
+++ resolved
@@ -43,7 +43,7 @@
       };
     }.setOptions("maxerr=1");
 
-    processor.process(new StringReader("alert(;"), new StringWriter());
+    processor.process(null, new StringReader("alert(;"), new StringWriter());
   }
 
   @Test(expected = LinterException.class)
@@ -51,11 +51,7 @@
       throws Exception {
     final ThreadLocal<Throwable> cause = new ThreadLocal<Throwable>();
 
-<<<<<<< HEAD
-    processor.process(null, new StringReader("alert(;"), new StringWriter());
-    Assert.assertNotNull(cause.get());
-=======
-    final ResourcePostProcessor processor = new JsLintProcessor() {
+    final ResourceProcessor processor = new JsLintProcessor() {
       @Override
       protected void onLinterException(final LinterException e, final Resource resource) {
         throw e;
@@ -65,8 +61,7 @@
         return "maxerr=1";
       }
     };
-    processor.process(new StringReader("alert(;"), new StringWriter());
->>>>>>> 55d408bf
+    processor.process(null, new StringReader("alert(;"), new StringWriter());
   }
 
   @Test
