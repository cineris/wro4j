/*
 * Copyright 2011 Wro4J
 *
 * Licensed under the Apache License, Version 2.0 (the "License");
 * you may not use this file except in compliance with the License.
 * You may obtain a copy of the License at
 *
 *    http://www.apache.org/licenses/LICENSE-2.0
 *
 * Unless required by applicable law or agreed to in writing, software
 * distributed under the License is distributed on an "AS IS" BASIS,
 * WITHOUT WARRANTIES OR CONDITIONS OF ANY KIND, either express or implied.
 * See the License for the specific language governing permissions and
 * limitations under the License.
 */
package ro.isdc.wro.extensions.model.factory;

import groovy.lang.GroovyShell;
import groovy.lang.Script;

import java.io.IOException;
import java.io.InputStream;
import java.io.InputStreamReader;

import org.slf4j.Logger;
import org.slf4j.LoggerFactory;

import ro.isdc.wro.WroRuntimeException;
import ro.isdc.wro.config.Context;
import ro.isdc.wro.model.WroModel;
import ro.isdc.wro.model.factory.WroModelFactory;
import ro.isdc.wro.model.resource.locator.ResourceLocator;
import ro.isdc.wro.model.resource.locator.support.ClasspathResourceLocator;


/**
 * Creates {@link ro.isdc.wro.model.WroModel} from a groovy DSL.
 *
 * @author Romain Philibert
 * @created 19 Jul 2011
 * @since 1.4.0
 */
public class GroovyWroModelFactory
  implements WroModelFactory {
  private static final Logger LOG = LoggerFactory.getLogger(GroovyWroModelFactory.class);


  /**
   * {@inheritDoc}
   */
  @Override
  public WroModel create() {
    final Script script;
    try {
      final InputStream configResource = getModelResourceLocator().getInputStream();
      script = new GroovyShell().parse(new InputStreamReader(configResource));

      final WroModel model = GroovyWroModelParser.parse(script);
      LOG.debug("groovy model: ", model);
      if (model == null) {
        throw new WroRuntimeException("Invalid content provided, cannot build model!");
      }
      return model;
    } catch (final IOException e) {
      throw new WroRuntimeException("Invalid model found!", e);
    }
  }

  /**
   * Override this method, in order to provide different groovy model location.
   *
   * @return stream of the json representation of the model.
   * @throws java.io.IOException if the stream couldn't be read.
   */
<<<<<<< HEAD
  protected ResourceLocator getModelResourceLocator() {
    return new ClasspathResourceLocator("wro.groovy");
=======
  protected InputStream getConfigResourceAsStream()
    throws IOException {
    return Context.get().getServletContext().getResourceAsStream("/WEB-INF/wro.groovy");
>>>>>>> f4a95342
  }


  /**
   * {@inheritDoc}
   */
  @Override
  public void destroy() {}

}<|MERGE_RESOLUTION|>--- conflicted
+++ resolved
@@ -72,14 +72,8 @@
    * @return stream of the json representation of the model.
    * @throws java.io.IOException if the stream couldn't be read.
    */
-<<<<<<< HEAD
   protected ResourceLocator getModelResourceLocator() {
     return new ClasspathResourceLocator("wro.groovy");
-=======
-  protected InputStream getConfigResourceAsStream()
-    throws IOException {
-    return Context.get().getServletContext().getResourceAsStream("/WEB-INF/wro.groovy");
->>>>>>> f4a95342
   }
 
 
