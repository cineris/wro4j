package ro.isdc.wro.extensions.processor.css;

import org.slf4j.Logger;
import org.slf4j.LoggerFactory;

import ro.isdc.wro.extensions.processor.js.AbstractNodeWithFallbackProcessor;
import ro.isdc.wro.model.resource.ResourceType;
import ro.isdc.wro.model.resource.SupportedResourceType;
<<<<<<< HEAD
import ro.isdc.wro.model.resource.processor.ResourceProcessor;
=======
import ro.isdc.wro.model.resource.processor.ResourcePreProcessor;
>>>>>>> 93cb242b
import ro.isdc.wro.model.resource.processor.decorator.LazyProcessorDecorator;
import ro.isdc.wro.util.LazyInitializer;


/**
 * Similar to {@link RhinoLessCssProcessor} but will prefer using {@link NodeLessCssProcessor} if it is supported and
 * will fallback to rhino based processor.<br/>
 *
 * @author Alex Objelean
 * @since 1.5.0
 * @created 11 Sep 2012
 */
@SupportedResourceType(ResourceType.CSS)
public class LessCssProcessor
<<<<<<< HEAD
    implements ResourceProcessor {
  private static final Logger LOG = LoggerFactory.getLogger(LessCssProcessor.class);
  public static final String ALIAS = "lessCss";
  @Inject
  private Injector injector;
  private ResourceProcessor lessProcessor;

  /**
   * Responsible for lessProcessor initialization. First the nodeLess processor will be used as a primary processor. If
   * it is not supported, the fallback processor will be used.
   */
  private ResourceProcessor initializeProcessor() {
    final ProcessorDecorator processor = new ProcessorDecorator(createNodeProcessor());
    return processor.isSupported() ? processor : createRhinoProcessor();
  }

  /**
   * @return {@link ResourcePreProcessor} used as a primary LessProcessor.
   * @VisibleForTesting
   */
  ResourceProcessor createNodeProcessor() {
    LOG.debug("creating NodeLess processor");
    return new NodeLessCssProcessor();
  }
=======
    extends AbstractNodeWithFallbackProcessor {
  private static final Logger LOG = LoggerFactory.getLogger(LessCssProcessor.class);
  public static final String ALIAS = "lessCss";
>>>>>>> 93cb242b

  /**
   * {@inheritDoc}
   */
  @Override
<<<<<<< HEAD
  public void process(final Resource resource, final Reader reader, final Writer writer)
      throws IOException {
    getLessProcessor().process(resource, reader, writer);
  }

  private ResourceProcessor getLessProcessor() {
    if (lessProcessor == null) {
      lessProcessor = initializeProcessor();
      injector.inject(lessProcessor);
    }
    return lessProcessor;
  }

  /**
   * Lazily initialize the rhinoProcessor.
   *
   * @return {@link ResourceProcessor} used as a fallback lessCss processor.
   * @VisibleFortesTesting
   */
  ResourceProcessor createRhinoProcessor() {
=======
  protected ResourcePreProcessor createNodeProcessor() {
    LOG.debug("creating NodeLess processor");
    return new NodeLessCssProcessor();
  }

  /**
   * {@inheritDoc}
   */
  @Override
  protected ResourcePreProcessor createFallbackProcessor() {
>>>>>>> 93cb242b
    LOG.debug("NodeLess is not supported. Using fallback RhinoLess processor");
    return new LazyProcessorDecorator(new LazyInitializer<ResourceProcessor>() {
      @Override
      protected ResourceProcessor initialize() {
        return new RhinoLessCssProcessor();
      }
    });
  }
}<|MERGE_RESOLUTION|>--- conflicted
+++ resolved
@@ -6,11 +6,7 @@
 import ro.isdc.wro.extensions.processor.js.AbstractNodeWithFallbackProcessor;
 import ro.isdc.wro.model.resource.ResourceType;
 import ro.isdc.wro.model.resource.SupportedResourceType;
-<<<<<<< HEAD
 import ro.isdc.wro.model.resource.processor.ResourceProcessor;
-=======
-import ro.isdc.wro.model.resource.processor.ResourcePreProcessor;
->>>>>>> 93cb242b
 import ro.isdc.wro.model.resource.processor.decorator.LazyProcessorDecorator;
 import ro.isdc.wro.util.LazyInitializer;
 
@@ -25,64 +21,15 @@
  */
 @SupportedResourceType(ResourceType.CSS)
 public class LessCssProcessor
-<<<<<<< HEAD
-    implements ResourceProcessor {
-  private static final Logger LOG = LoggerFactory.getLogger(LessCssProcessor.class);
-  public static final String ALIAS = "lessCss";
-  @Inject
-  private Injector injector;
-  private ResourceProcessor lessProcessor;
-
-  /**
-   * Responsible for lessProcessor initialization. First the nodeLess processor will be used as a primary processor. If
-   * it is not supported, the fallback processor will be used.
-   */
-  private ResourceProcessor initializeProcessor() {
-    final ProcessorDecorator processor = new ProcessorDecorator(createNodeProcessor());
-    return processor.isSupported() ? processor : createRhinoProcessor();
-  }
-
-  /**
-   * @return {@link ResourcePreProcessor} used as a primary LessProcessor.
-   * @VisibleForTesting
-   */
-  ResourceProcessor createNodeProcessor() {
-    LOG.debug("creating NodeLess processor");
-    return new NodeLessCssProcessor();
-  }
-=======
     extends AbstractNodeWithFallbackProcessor {
   private static final Logger LOG = LoggerFactory.getLogger(LessCssProcessor.class);
   public static final String ALIAS = "lessCss";
->>>>>>> 93cb242b
 
   /**
    * {@inheritDoc}
    */
   @Override
-<<<<<<< HEAD
-  public void process(final Resource resource, final Reader reader, final Writer writer)
-      throws IOException {
-    getLessProcessor().process(resource, reader, writer);
-  }
-
-  private ResourceProcessor getLessProcessor() {
-    if (lessProcessor == null) {
-      lessProcessor = initializeProcessor();
-      injector.inject(lessProcessor);
-    }
-    return lessProcessor;
-  }
-
-  /**
-   * Lazily initialize the rhinoProcessor.
-   *
-   * @return {@link ResourceProcessor} used as a fallback lessCss processor.
-   * @VisibleFortesTesting
-   */
-  ResourceProcessor createRhinoProcessor() {
-=======
-  protected ResourcePreProcessor createNodeProcessor() {
+  protected ResourceProcessor createNodeProcessor() {
     LOG.debug("creating NodeLess processor");
     return new NodeLessCssProcessor();
   }
@@ -91,8 +38,7 @@
    * {@inheritDoc}
    */
   @Override
-  protected ResourcePreProcessor createFallbackProcessor() {
->>>>>>> 93cb242b
+  protected ResourceProcessor createFallbackProcessor() {
     LOG.debug("NodeLess is not supported. Using fallback RhinoLess processor");
     return new LazyProcessorDecorator(new LazyInitializer<ResourceProcessor>() {
       @Override
