--- conflicted
+++ resolved
@@ -39,15 +39,9 @@
    * Responsible for lessProcessor initialization. First the nodeLess processor will be used as a primary processor. If
    * it is not supported, the fallback processor will be used.
    */
-<<<<<<< HEAD
   private ResourceProcessor initializeProcessor() {
-    final NodeLessCssProcessor nodeProcessor = createNodeProcessor();
-    return nodeProcessor.isSupported() ? nodeProcessor : createRhinoProcessor();
-=======
-  private ResourcePreProcessor initializeProcessor() {
     final ProcessorDecorator processor = new ProcessorDecorator(createNodeProcessor());
     return processor.isSupported() ? processor : createRhinoProcessor();
->>>>>>> cdf9df75
   }
 
   /**
