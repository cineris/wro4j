package ro.isdc.wro.extensions.processor.css;

import java.io.IOException;
import java.io.Reader;
import java.io.Writer;

import org.slf4j.Logger;
import org.slf4j.LoggerFactory;

import ro.isdc.wro.model.group.Inject;
import ro.isdc.wro.model.group.processor.Injector;
import ro.isdc.wro.model.resource.Resource;
import ro.isdc.wro.model.resource.ResourceType;
import ro.isdc.wro.model.resource.SupportedResourceType;
import ro.isdc.wro.model.resource.processor.ResourceProcessor;
import ro.isdc.wro.model.resource.processor.decorator.LazyProcessorDecorator;
import ro.isdc.wro.model.resource.processor.decorator.ProcessorDecorator;
import ro.isdc.wro.util.LazyInitializer;


/**
 * Similar to {@link RhinoLessCssProcessor} but will prefer using {@link NodeLessCssProcessor} if it is supported and
 * will fallback to rhino based processor.<br/>
 *
 * @author Alex Objelean
 * @since 1.5.0
 * @created 11 Sep 2012
 */
@SupportedResourceType(ResourceType.CSS)
public class LessCssProcessor
    implements ResourceProcessor {
  private static final Logger LOG = LoggerFactory.getLogger(LessCssProcessor.class);
  public static final String ALIAS = "lessCss";
<<<<<<< HEAD
  private final ResourceProcessor lessProcessor;

  public LessCssProcessor() {
    lessProcessor = initializeProcessor();
  }
=======
  @Inject
  private Injector injector;
  private ResourcePreProcessor lessProcessor;
>>>>>>> bb9520c9

  /**
   * Responsible for lessProcessor initialization. First the nodeLess processor will be used as a primary processor. If
   * it is not supported, the fallback processor will be used.
   */
  private ResourceProcessor initializeProcessor() {
    final ProcessorDecorator processor = new ProcessorDecorator(createNodeProcessor());
    return processor.isSupported() ? processor : createRhinoProcessor();
  }

  /**
   * @return {@link ResourcePreProcessor} used as a primary LessProcessor.
   * @VisibleForTesting
   */
  ResourceProcessor createNodeProcessor() {
    LOG.debug("creating NodeLess processor");
    return new NodeLessCssProcessor();
  }

  /**
   * {@inheritDoc}
   */
  @Override
  public void process(final Resource resource, final Reader reader, final Writer writer)
      throws IOException {
    getLessProcessor().process(resource, reader, writer);
  }

  private ResourcePreProcessor getLessProcessor() {
    if (lessProcessor == null) {
      lessProcessor = initializeProcessor();
      injector.inject(lessProcessor);
    }
    return lessProcessor;
  }

  /**
   * Lazily initialize the rhinoProcessor.
   * @return {@link ResourceProcessor} used as a fallback lessCss processor.
   * @VisibleFortesTesting
   */
  ResourceProcessor createRhinoProcessor() {
    LOG.debug("NodeLess is not supported. Using fallback RhinoLess processor");
    return new LazyProcessorDecorator(new LazyInitializer<ResourceProcessor>() {
      @Override
      protected ResourceProcessor initialize() {
        return new RhinoLessCssProcessor();
      }
    });
  }
}<|MERGE_RESOLUTION|>--- conflicted
+++ resolved
@@ -31,17 +31,9 @@
     implements ResourceProcessor {
   private static final Logger LOG = LoggerFactory.getLogger(LessCssProcessor.class);
   public static final String ALIAS = "lessCss";
-<<<<<<< HEAD
-  private final ResourceProcessor lessProcessor;
-
-  public LessCssProcessor() {
-    lessProcessor = initializeProcessor();
-  }
-=======
   @Inject
   private Injector injector;
-  private ResourcePreProcessor lessProcessor;
->>>>>>> bb9520c9
+  private ResourceProcessor lessProcessor;
 
   /**
    * Responsible for lessProcessor initialization. First the nodeLess processor will be used as a primary processor. If
@@ -70,7 +62,7 @@
     getLessProcessor().process(resource, reader, writer);
   }
 
-  private ResourcePreProcessor getLessProcessor() {
+  private ResourceProcessor getLessProcessor() {
     if (lessProcessor == null) {
       lessProcessor = initializeProcessor();
       injector.inject(lessProcessor);
@@ -80,6 +72,7 @@
 
   /**
    * Lazily initialize the rhinoProcessor.
+   *
    * @return {@link ResourceProcessor} used as a fallback lessCss processor.
    * @VisibleFortesTesting
    */
