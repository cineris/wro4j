package ro.isdc.wro.extensions.processor.support;

import java.util.HashMap;
import java.util.Map;
import java.util.Map.Entry;

import ro.isdc.wro.extensions.processor.css.BourbonCssProcessor;
import ro.isdc.wro.extensions.processor.css.CssLintProcessor;
import ro.isdc.wro.extensions.processor.css.Less4jProcessor;
import ro.isdc.wro.extensions.processor.css.LessCssProcessor;
import ro.isdc.wro.extensions.processor.css.NodeLessCssProcessor;
import ro.isdc.wro.extensions.processor.css.RhinoLessCssProcessor;
import ro.isdc.wro.extensions.processor.css.RubySassCssProcessor;
import ro.isdc.wro.extensions.processor.css.SassCssProcessor;
import ro.isdc.wro.extensions.processor.css.YUICssCompressorProcessor;
import ro.isdc.wro.extensions.processor.js.BeautifyJsProcessor;
import ro.isdc.wro.extensions.processor.js.CJsonProcessor;
import ro.isdc.wro.extensions.processor.js.CoffeeScriptProcessor;
import ro.isdc.wro.extensions.processor.js.DojoShrinksafeCompressorProcessor;
import ro.isdc.wro.extensions.processor.js.DustJsProcessor;
import ro.isdc.wro.extensions.processor.js.EmberJsProcessor;
import ro.isdc.wro.extensions.processor.js.GoogleClosureCompressorProcessor;
import ro.isdc.wro.extensions.processor.js.HandlebarsJsProcessor;
import ro.isdc.wro.extensions.processor.js.HoganJsProcessor;
import ro.isdc.wro.extensions.processor.js.JsHintProcessor;
import ro.isdc.wro.extensions.processor.js.JsLintProcessor;
import ro.isdc.wro.extensions.processor.js.JsonHPackProcessor;
import ro.isdc.wro.extensions.processor.js.NodeCoffeeScriptProcessor;
import ro.isdc.wro.extensions.processor.js.PackerJsProcessor;
import ro.isdc.wro.extensions.processor.js.RhinoCoffeeScriptProcessor;
import ro.isdc.wro.extensions.processor.js.TypeScriptProcessor;
import ro.isdc.wro.extensions.processor.js.UglifyJsProcessor;
import ro.isdc.wro.model.resource.processor.ResourceProcessor;
import ro.isdc.wro.model.resource.processor.decorator.LazyProcessorDecorator;
import ro.isdc.wro.model.resource.processor.decorator.ProcessorDecorator;
import ro.isdc.wro.model.resource.processor.support.ProcessorProvider;
import ro.isdc.wro.util.LazyInitializer;

import com.google.javascript.jscomp.CompilationLevel;


/**
 * The implementation which contributes with processors from core module.
 *
 * @author Alex Objelean
 * @created 1 Jun 2012
 */
public class DefaultProcessorProvider
    implements ProcessorProvider {
  /**
   * {@inheritDoc}
   */
  @Override
  public Map<String, ResourceProcessor> providePreProcessors() {
    return createMap();
  }

  /**
   * {@inheritDoc}
   */
  @Override
  public Map<String, ResourceProcessor> providePostProcessors() {
    final Map<String, ResourceProcessor> resultMap = new HashMap<String, ResourceProcessor>();
    /**
     * Created to overcome the difference between {@link ResourceProcessor} and {@link ResourceProcessor}
     * interfaces which will be resolved in next major version.
     */
    final Map<String, ResourceProcessor> preProcessorsMap = createMap();
    for (final Entry<String, ResourceProcessor> entry : preProcessorsMap.entrySet()) {
      resultMap.put(entry.getKey(), new ProcessorDecorator(entry.getValue()));
    }
    return resultMap;
  }

  /**
   * @return the map of pre processors.
   */
  private Map<String, ResourceProcessor> createMap() {
    final Map<String, ResourceProcessor> map = new HashMap<String, ResourceProcessor>();
    map.put(YUICssCompressorProcessor.ALIAS, new LazyProcessorDecorator(new LazyInitializer<ResourceProcessor>() {
      @Override
      protected ResourceProcessor initialize() {
        return new YUICssCompressorProcessor();
      }
    }));
    map.put(DojoShrinksafeCompressorProcessor.ALIAS, new LazyProcessorDecorator(
        new LazyInitializer<ResourceProcessor>() {
          @Override
          protected ResourceProcessor initialize() {
            return new DojoShrinksafeCompressorProcessor();
          }
        }));
    map.put(UglifyJsProcessor.ALIAS_UGLIFY, new LazyProcessorDecorator(new LazyInitializer<ResourceProcessor>() {
      @Override
      protected ResourceProcessor initialize() {
        return new UglifyJsProcessor();
      }
    }));
    map.put(BeautifyJsProcessor.ALIAS_BEAUTIFY, new LazyProcessorDecorator(new LazyInitializer<ResourceProcessor>() {
      @Override
      protected ResourceProcessor initialize() {
        return new BeautifyJsProcessor();
      }
    }));
    map.put(PackerJsProcessor.ALIAS, new LazyProcessorDecorator(new LazyInitializer<ResourceProcessor>() {
      @Override
      protected ResourceProcessor initialize() {
        return new PackerJsProcessor();
      }
    }));
    map.put(RhinoLessCssProcessor.ALIAS, new LazyProcessorDecorator(new LazyInitializer<ResourceProcessor>() {
      @Override
      protected ResourceProcessor initialize() {
        return new RhinoLessCssProcessor();
      }
    }));
    map.put(NodeLessCssProcessor.ALIAS, new LazyProcessorDecorator(new LazyInitializer<ResourceProcessor>() {
      @Override
      protected ResourceProcessor initialize() {
        return new NodeLessCssProcessor();
      }
    }));
    map.put(Less4jProcessor.ALIAS, new LazyProcessorDecorator(new LazyInitializer<ResourceProcessor>() {
      @Override
      protected ResourceProcessor initialize() {
        return new Less4jProcessor();
      }
    }));
    map.put(LessCssProcessor.ALIAS, new LazyProcessorDecorator(new LazyInitializer<ResourceProcessor>() {
      @Override
      protected ResourceProcessor initialize() {
        return new LessCssProcessor();
      }
    }));
    map.put(SassCssProcessor.ALIAS, new LazyProcessorDecorator(new LazyInitializer<ResourceProcessor>() {
      @Override
      protected ResourceProcessor initialize() {
        return new SassCssProcessor();
      }
    }));
    map.put(RubySassCssProcessor.ALIAS, new LazyProcessorDecorator(new LazyInitializer<ResourceProcessor>() {
      @Override
      protected ResourceProcessor initialize() {
        return new RubySassCssProcessor();
      }
    }));
    map.put(BourbonCssProcessor.ALIAS, new LazyProcessorDecorator(new LazyInitializer<ResourceProcessor>() {
      @Override
      protected ResourceProcessor initialize() {
        return new BourbonCssProcessor();
      }
    }));
    map.put(GoogleClosureCompressorProcessor.ALIAS_SIMPLE, new LazyProcessorDecorator(
        new LazyInitializer<ResourceProcessor>() {
          @Override
          protected ResourceProcessor initialize() {
            return new GoogleClosureCompressorProcessor(CompilationLevel.SIMPLE_OPTIMIZATIONS);
          }
        }));
    map.put(GoogleClosureCompressorProcessor.ALIAS_ADVANCED, new LazyProcessorDecorator(
        new LazyInitializer<ResourceProcessor>() {
          @Override
          protected ResourceProcessor initialize() {
            return new GoogleClosureCompressorProcessor(CompilationLevel.ADVANCED_OPTIMIZATIONS);
          }
        }));
<<<<<<< HEAD
    map.put(RhinoCoffeeScriptProcessor.ALIAS, new LazyProcessorDecorator(new LazyInitializer<ResourceProcessor>() {
=======
    map.put(GoogleClosureCompressorProcessor.ALIAS_WHITESPACE_ONLY, new LazyProcessorDecorator(
        new LazyInitializer<ResourcePreProcessor>() {
          @Override
          protected ResourcePreProcessor initialize() {
            return new GoogleClosureCompressorProcessor(CompilationLevel.WHITESPACE_ONLY);
          }
        }));
    map.put(RhinoCoffeeScriptProcessor.ALIAS, new LazyProcessorDecorator(new LazyInitializer<ResourcePreProcessor>() {
>>>>>>> caf31afd
      @Override
      protected ResourceProcessor initialize() {
        return new RhinoCoffeeScriptProcessor();
      }
    }));
    map.put(NodeCoffeeScriptProcessor.ALIAS, new LazyProcessorDecorator(new LazyInitializer<ResourceProcessor>() {
      @Override
      protected ResourceProcessor initialize() {
        return new NodeCoffeeScriptProcessor();
      }
    }));
    map.put(CoffeeScriptProcessor.ALIAS, new LazyProcessorDecorator(new LazyInitializer<ResourceProcessor>() {
      @Override
      protected ResourceProcessor initialize() {
        return new CoffeeScriptProcessor();
      }
    }));
    map.put(CJsonProcessor.ALIAS_PACK, new LazyProcessorDecorator(new LazyInitializer<ResourceProcessor>() {
      @Override
      protected ResourceProcessor initialize() {
        return CJsonProcessor.packProcessor();
      }
    }));
    map.put(CJsonProcessor.ALIAS_UNPACK, new LazyProcessorDecorator(new LazyInitializer<ResourceProcessor>() {
      @Override
      protected ResourceProcessor initialize() {
        return CJsonProcessor.unpackProcessor();
      }
    }));
    map.put(JsonHPackProcessor.ALIAS_PACK, new LazyProcessorDecorator(new LazyInitializer<ResourceProcessor>() {
      @Override
      protected ResourceProcessor initialize() {
        return JsonHPackProcessor.packProcessor();
      }
    }));
    map.put(JsonHPackProcessor.ALIAS_UNPACK, new LazyProcessorDecorator(new LazyInitializer<ResourceProcessor>() {
      @Override
      protected ResourceProcessor initialize() {
        return JsonHPackProcessor.unpackProcessor();
      }
    }));
    map.put(JsHintProcessor.ALIAS, new LazyProcessorDecorator(new LazyInitializer<ResourceProcessor>() {
      @Override
      protected ResourceProcessor initialize() {
        return new JsHintProcessor();
      }
    }));
    map.put(JsLintProcessor.ALIAS, new LazyProcessorDecorator(new LazyInitializer<ResourceProcessor>() {
      @Override
      protected ResourceProcessor initialize() {
        return new JsLintProcessor();
      }
    }));
    map.put(CssLintProcessor.ALIAS, new LazyProcessorDecorator(new LazyInitializer<ResourceProcessor>() {
      @Override
      protected ResourceProcessor initialize() {
        return new CssLintProcessor();
      }
    }));
    map.put(DustJsProcessor.ALIAS, new LazyProcessorDecorator(new LazyInitializer<ResourceProcessor>() {
      @Override
      protected ResourceProcessor initialize() {
        return new DustJsProcessor();
      }
    }));
    map.put(HoganJsProcessor.ALIAS, new LazyProcessorDecorator(new LazyInitializer<ResourceProcessor>() {
      @Override
      protected ResourceProcessor initialize() {
        return new HoganJsProcessor();
      }
    }));
    map.put(HandlebarsJsProcessor.ALIAS, new LazyProcessorDecorator(new LazyInitializer<ResourceProcessor>() {
      @Override
      protected ResourceProcessor initialize() {
        return new HandlebarsJsProcessor();
      }
    }));
    map.put(TypeScriptProcessor.ALIAS, new LazyProcessorDecorator(new LazyInitializer<ResourceProcessor>() {
      @Override
      protected ResourceProcessor initialize() {
        return new TypeScriptProcessor();
      }
    }));
    map.put(EmberJsProcessor.ALIAS, new LazyProcessorDecorator(new LazyInitializer<ResourceProcessor>() {
      @Override
      protected ResourceProcessor initialize() {
        return new EmberJsProcessor();
      }
    }));
    return map;
  }
}<|MERGE_RESOLUTION|>--- conflicted
+++ resolved
@@ -164,18 +164,14 @@
             return new GoogleClosureCompressorProcessor(CompilationLevel.ADVANCED_OPTIMIZATIONS);
           }
         }));
-<<<<<<< HEAD
+    map.put(GoogleClosureCompressorProcessor.ALIAS_WHITESPACE_ONLY, new LazyProcessorDecorator(
+        new LazyInitializer<ResourceProcessor>() {
+          @Override
+          protected ResourceProcessor initialize() {
+            return new GoogleClosureCompressorProcessor(CompilationLevel.WHITESPACE_ONLY);
+          }
+        }));
     map.put(RhinoCoffeeScriptProcessor.ALIAS, new LazyProcessorDecorator(new LazyInitializer<ResourceProcessor>() {
-=======
-    map.put(GoogleClosureCompressorProcessor.ALIAS_WHITESPACE_ONLY, new LazyProcessorDecorator(
-        new LazyInitializer<ResourcePreProcessor>() {
-          @Override
-          protected ResourcePreProcessor initialize() {
-            return new GoogleClosureCompressorProcessor(CompilationLevel.WHITESPACE_ONLY);
-          }
-        }));
-    map.put(RhinoCoffeeScriptProcessor.ALIAS, new LazyProcessorDecorator(new LazyInitializer<ResourcePreProcessor>() {
->>>>>>> caf31afd
       @Override
       protected ResourceProcessor initialize() {
         return new RhinoCoffeeScriptProcessor();
