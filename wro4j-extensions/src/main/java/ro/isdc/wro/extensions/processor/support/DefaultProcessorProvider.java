--- conflicted
+++ resolved
@@ -163,23 +163,19 @@
             return new GoogleClosureCompressorProcessor(CompilationLevel.ADVANCED_OPTIMIZATIONS);
           }
         }));
-<<<<<<< HEAD
+    map.put(RhinoCoffeeScriptProcessor.ALIAS, new LazyProcessorDecorator(new LazyInitializer<ResourceProcessor>() {
+      @Override
+      protected ResourceProcessor initialize() {
+        return new RhinoCoffeeScriptProcessor();
+      }
+    }));
+    map.put(NodeCoffeeScriptProcessor.ALIAS, new LazyProcessorDecorator(new LazyInitializer<ResourceProcessor>() {
+      @Override
+      protected ResourceProcessor initialize() {
+        return new NodeCoffeeScriptProcessor();
+      }
+    }));
     map.put(CoffeeScriptProcessor.ALIAS, new LazyProcessorDecorator(new LazyInitializer<ResourceProcessor>() {
-=======
-    map.put(RhinoCoffeeScriptProcessor.ALIAS, new LazyProcessorDecorator(new LazyInitializer<ResourcePreProcessor>() {
-      @Override
-      protected ResourcePreProcessor initialize() {
-        return new RhinoCoffeeScriptProcessor();
-      }
-    }));
-    map.put(NodeCoffeeScriptProcessor.ALIAS, new LazyProcessorDecorator(new LazyInitializer<ResourcePreProcessor>() {
-      @Override
-      protected ResourcePreProcessor initialize() {
-        return new NodeCoffeeScriptProcessor();
-      }
-    }));
-    map.put(CoffeeScriptProcessor.ALIAS, new LazyProcessorDecorator(new LazyInitializer<ResourcePreProcessor>() {
->>>>>>> 4bc6d08f
       @Override
       protected ResourceProcessor initialize() {
         return new CoffeeScriptProcessor();
