--- conflicted
+++ resolved
@@ -24,7 +24,7 @@
 
 /**
  * A processor using sass engine:
- *
+ * 
  * @author Alex Objelean
  * @created 27 Oct 2010
  */
@@ -33,15 +33,10 @@
   implements ResourceProcessor {
   private static final Logger LOG = LoggerFactory.getLogger(SassCssProcessor.class);
   public static final String ALIAS = "sassCss";
-<<<<<<< HEAD
   
-=======
-  public static final String ALIAS_RUBY = "rubySassCss";
-
-
->>>>>>> dd437cca
+  
   private ObjectPoolHelper<SassCss> enginePool;
-
+  
   /**
    * default constructor that sets the engine used to RHINO for backwards compatibility.
    */
@@ -53,12 +48,7 @@
       }
     });
   }
-<<<<<<< HEAD
   
-  
-=======
-
->>>>>>> dd437cca
   /**
    * {@inheritDoc}
    */
@@ -86,34 +76,21 @@
       }
     }
   }
-
+  
   /**
    * Invoked when a processing exception occurs. By default the exception is thrown further.
    */
   protected void onException(final WroRuntimeException e) {
     throw e;
   }
-
+  
   /**
    * Method for processing with Rhino based engine
-   *
+   * 
    * @param content
    * @return
    */
   protected SassCss newEngine() {
     return new SassCss();
-  }
-<<<<<<< HEAD
-=======
-
-  /**
-   * {@inheritDoc}
-   */
-  @Override
-  public void process(final Reader reader, final Writer writer)
-      throws IOException {
-    process(null, reader, writer);
-  }
-
->>>>>>> dd437cca
-}
+  }   
+}