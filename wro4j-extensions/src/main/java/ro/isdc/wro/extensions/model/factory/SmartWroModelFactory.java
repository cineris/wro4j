/**
 * Copyright@2011 wor4j
 */
package ro.isdc.wro.extensions.model.factory;

import java.io.File;
import java.io.FileInputStream;
import java.io.IOException;
import java.io.InputStream;
import java.util.ArrayList;
import java.util.List;

import org.apache.commons.io.FilenameUtils;
import org.apache.commons.lang.Validate;
import org.slf4j.Logger;
import org.slf4j.LoggerFactory;

import ro.isdc.wro.WroRuntimeException;
import ro.isdc.wro.manager.factory.standalone.StandaloneContext;
import ro.isdc.wro.model.WroModel;
import ro.isdc.wro.model.factory.WroModelFactory;
import ro.isdc.wro.model.factory.XmlModelFactory;
import ro.isdc.wro.model.resource.locator.ResourceLocator;
import ro.isdc.wro.model.resource.locator.support.AbstractResourceLocator;


/**
 * When used, this factory will make it possible to migrate easily from xml to groovy (or json) DSL seamlessly.
 *
 * @author Alex Objelean
 * @created 6 Aug 2011
 * @since 1.4.0
 */
public class SmartWroModelFactory
  implements WroModelFactory {
  private static final Logger LOG = LoggerFactory.getLogger(SmartWroModelFactory.class);
  /**
   * The default location of the wro model file.
   */
  private static final String DEFAULT_WRO_FILE = "/src/main/webapp/WEB-INF/wro.xml";

  private List<WroModelFactory> factoryList;
  /**
   * The exact file where the model is located.
   */
  private File wroFile;
  /**
   * flag indicating if the wroFile should be autodetected.
   */
  private boolean autoDetectWroFile;

  /**
   * Use this factory method when you want to use the {@link SmartWroModelFactory} in standalone (maven plugin) context.
   */
  public static SmartWroModelFactory createFromStandaloneContext(final StandaloneContext context) {
    Validate.notNull(context);
    final boolean autoDetectWroFile = FilenameUtils.normalize(context.getWroFile().getPath()).contains(
        FilenameUtils.normalize(DEFAULT_WRO_FILE));
    return new SmartWroModelFactory().setWroFile(context.getWroFile()).setAutoDetectWroFile(autoDetectWroFile);
  }

  /**
   * The file to use for creating model. It is not required to set this field, but if you set, do not set a null object.
   *
   * @param wroFile
   *          the wroFile to set
   */
  public SmartWroModelFactory setWroFile(final File wroFile) {
    Validate.notNull(wroFile);
    this.wroFile = wroFile;
    return this;
  }


  /**
   * @return default list of factories to be used by {@link SmartWroModelFactory}.
   */
  protected List<WroModelFactory> newWroModelFactoryFactoryList() {
    final List<WroModelFactory> factoryList = new ArrayList<WroModelFactory>();
<<<<<<< HEAD
    LOG.debug("wroFile: " + wroFile);
    LOG.debug("wroParentFolder: " + wroParentFolder);
    factoryList.add(newXmlModelFactory());
    factoryList.add(newGroovyModelFactory());
    factoryList.add(newJsonModelFactory());
    return factoryList;
  }

  private JsonModelFactory newJsonModelFactory() {
    return new JsonModelFactory() {
      @Override
      protected ResourceLocator getModelResourceLocator() {
        final ResourceLocator superLocator = super.getModelResourceLocator();
        return new AbstractResourceLocator() {
          @Override
          public InputStream getInputStream()
              throws IOException {
            if (wroFile != null) {
              return new FileInputStream(wroFile);
            }
            if (wroParentFolder != null) {
              return new FileInputStream(new File(wroParentFolder, JsonModelFactory.DEFAULT_FILE_NAME));
            }
            return superLocator.getInputStream();
          }
        };
=======
    LOG.info("autoDetect wroFile: " + autoDetectWroFile);
    factoryList.add(new XmlModelFactory() {
      @Override
      protected InputStream getModelResourceAsStream()
        throws IOException {
        if (wroFile != null) {
          if (autoDetectWroFile) {
            final File file = new File(wroFile.getParentFile(), XmlModelFactory.DEFAULT_FILE_NAME);
            LOG.info("loading autodetected wro file: " + file);
            return new FileInputStream(file);
          }
          LOG.info("loading wroFile: " + wroFile);
          return new FileInputStream(wroFile);
        }
        return super.getModelResourceAsStream();
>>>>>>> 58e86518
      }
    };
  }

  private GroovyWroModelFactory newGroovyModelFactory() {
    return new GroovyWroModelFactory() {
      @Override
<<<<<<< HEAD
      protected ResourceLocator getModelResourceLocator() {
        final ResourceLocator superLocator = super.getModelResourceLocator();
        return new AbstractResourceLocator() {
          @Override
          public InputStream getInputStream()
              throws IOException {
            if (wroFile != null) {
              return new FileInputStream(wroFile);
            }
            if (wroParentFolder != null) {
              return new FileInputStream(new File(wroParentFolder, GroovyWroModelFactory.DEFAULT_FILE_NAME));
            }
            return superLocator.getInputStream();
          }
        };
=======
      protected InputStream getModelResourceAsStream()
        throws IOException {
        if (wroFile != null) {
          if (autoDetectWroFile) {
            final File file = new File(wroFile.getParentFile(), GroovyWroModelFactory.DEFAULT_FILE_NAME);
            LOG.info("loading autodetected wro file: " + file);
            return new FileInputStream(file);
          }
          LOG.info("loading wroFile: " + wroFile);
          return new FileInputStream(wroFile);
        }
        return super.getModelResourceAsStream();
>>>>>>> 58e86518
      }
    };
  }

  private XmlModelFactory newXmlModelFactory() {
    return new XmlModelFactory() {
      @Override
<<<<<<< HEAD
      protected ResourceLocator getModelResourceLocator() {
        final ResourceLocator superLocator = super.getModelResourceLocator();
        return new AbstractResourceLocator() {
          @Override
          public InputStream getInputStream()
              throws IOException {
            if (wroFile != null) {
              return new FileInputStream(wroFile);
            }
            if (wroParentFolder != null) {
              return new FileInputStream(new File(wroParentFolder, XmlModelFactory.DEFAULT_FILE_NAME));
            }
            return superLocator.getInputStream();
          }
        };
=======
      protected InputStream getModelResourceAsStream()
        throws IOException {
        if (wroFile != null) {
          if (autoDetectWroFile) {
            final File file = new File(wroFile.getParentFile(), JsonModelFactory.DEFAULT_FILE_NAME);
            LOG.info("loading autodetected wro file: " + file);
            return new FileInputStream(file);
          }
          LOG.info("loading wroFile: " + wroFile);
          return new FileInputStream(wroFile);
        }
        return super.getModelResourceAsStream();
>>>>>>> 58e86518
      }
    };
  }


  /**
   * {@inheritDoc}
   */
  @Override
  public WroModel create() {
    if (factoryList == null) {
      factoryList = newWroModelFactoryFactoryList();
    }
    for (final WroModelFactory factory : factoryList) {
      try {
        final Class<? extends WroModelFactory> factoryClass = factory.getClass().asSubclass(WroModelFactory.class);
        LOG.info("Trying to use {} for model creation", getClassName(factoryClass));
        return factory.create();
      } catch (final WroRuntimeException e) {
        LOG.info("Model creation using {} failed. Trying another ...", getClassName(factory.getClass()));
        LOG.debug("Exception occured while building the model using :" + getClassName(factory.getClass()), e);
      }
    }
    throw new WroRuntimeException("Cannot create model using any of provided factories");
  }


  /**
   * @return string representation of the factory name.
   */
  protected String getClassName(final Class<? extends WroModelFactory> factoryClass) {
    final String className = factoryClass.isAnonymousClass()
      ? factoryClass.getSuperclass().getSimpleName()
      : factoryClass.getSimpleName();
    return className;
  }


  /**
   * @param factoryList the factoryList to set
   */
  public SmartWroModelFactory setFactoryList(final List<WroModelFactory> factoryList) {
    Validate.notNull(factoryList);
    this.factoryList = factoryList;
    return this;
  }


  /**
   * In order to keep backward compatibility for building the model . The idea is if this field is false, then the exact
   * file will be used to create the model, otherwise, wro model file is autodetected based on the parent folder where
   * the wroFile is located.
   *
   * @param autoDetectWroFile the autoDetectWroFile to set
   */
  public SmartWroModelFactory setAutoDetectWroFile(final boolean autoDetectWroFile) {
    this.autoDetectWroFile = autoDetectWroFile;
    return this;
  }


  /**
   * {@inheritDoc}
   */
  @Override
  public void destroy() {}

}
<|MERGE_RESOLUTION|>--- conflicted
+++ resolved
@@ -1,265 +1,204 @@
-/**
- * Copyright@2011 wor4j
- */
-package ro.isdc.wro.extensions.model.factory;
-
-import java.io.File;
-import java.io.FileInputStream;
-import java.io.IOException;
-import java.io.InputStream;
-import java.util.ArrayList;
-import java.util.List;
-
-import org.apache.commons.io.FilenameUtils;
-import org.apache.commons.lang.Validate;
-import org.slf4j.Logger;
-import org.slf4j.LoggerFactory;
-
-import ro.isdc.wro.WroRuntimeException;
-import ro.isdc.wro.manager.factory.standalone.StandaloneContext;
-import ro.isdc.wro.model.WroModel;
-import ro.isdc.wro.model.factory.WroModelFactory;
-import ro.isdc.wro.model.factory.XmlModelFactory;
-import ro.isdc.wro.model.resource.locator.ResourceLocator;
-import ro.isdc.wro.model.resource.locator.support.AbstractResourceLocator;
-
-
-/**
- * When used, this factory will make it possible to migrate easily from xml to groovy (or json) DSL seamlessly.
- *
- * @author Alex Objelean
- * @created 6 Aug 2011
- * @since 1.4.0
- */
-public class SmartWroModelFactory
-  implements WroModelFactory {
-  private static final Logger LOG = LoggerFactory.getLogger(SmartWroModelFactory.class);
-  /**
-   * The default location of the wro model file.
-   */
-  private static final String DEFAULT_WRO_FILE = "/src/main/webapp/WEB-INF/wro.xml";
-
-  private List<WroModelFactory> factoryList;
-  /**
-   * The exact file where the model is located.
-   */
-  private File wroFile;
-  /**
-   * flag indicating if the wroFile should be autodetected.
-   */
-  private boolean autoDetectWroFile;
-
-  /**
-   * Use this factory method when you want to use the {@link SmartWroModelFactory} in standalone (maven plugin) context.
-   */
-  public static SmartWroModelFactory createFromStandaloneContext(final StandaloneContext context) {
-    Validate.notNull(context);
-    final boolean autoDetectWroFile = FilenameUtils.normalize(context.getWroFile().getPath()).contains(
-        FilenameUtils.normalize(DEFAULT_WRO_FILE));
-    return new SmartWroModelFactory().setWroFile(context.getWroFile()).setAutoDetectWroFile(autoDetectWroFile);
-  }
-
-  /**
-   * The file to use for creating model. It is not required to set this field, but if you set, do not set a null object.
-   *
-   * @param wroFile
-   *          the wroFile to set
-   */
-  public SmartWroModelFactory setWroFile(final File wroFile) {
-    Validate.notNull(wroFile);
-    this.wroFile = wroFile;
-    return this;
-  }
-
-
-  /**
-   * @return default list of factories to be used by {@link SmartWroModelFactory}.
-   */
-  protected List<WroModelFactory> newWroModelFactoryFactoryList() {
-    final List<WroModelFactory> factoryList = new ArrayList<WroModelFactory>();
-<<<<<<< HEAD
-    LOG.debug("wroFile: " + wroFile);
-    LOG.debug("wroParentFolder: " + wroParentFolder);
-    factoryList.add(newXmlModelFactory());
-    factoryList.add(newGroovyModelFactory());
-    factoryList.add(newJsonModelFactory());
-    return factoryList;
-  }
-
-  private JsonModelFactory newJsonModelFactory() {
-    return new JsonModelFactory() {
-      @Override
-      protected ResourceLocator getModelResourceLocator() {
-        final ResourceLocator superLocator = super.getModelResourceLocator();
-        return new AbstractResourceLocator() {
-          @Override
-          public InputStream getInputStream()
-              throws IOException {
-            if (wroFile != null) {
-              return new FileInputStream(wroFile);
-            }
-            if (wroParentFolder != null) {
-              return new FileInputStream(new File(wroParentFolder, JsonModelFactory.DEFAULT_FILE_NAME));
-            }
-            return superLocator.getInputStream();
-          }
-        };
-=======
-    LOG.info("autoDetect wroFile: " + autoDetectWroFile);
-    factoryList.add(new XmlModelFactory() {
-      @Override
-      protected InputStream getModelResourceAsStream()
-        throws IOException {
-        if (wroFile != null) {
-          if (autoDetectWroFile) {
-            final File file = new File(wroFile.getParentFile(), XmlModelFactory.DEFAULT_FILE_NAME);
-            LOG.info("loading autodetected wro file: " + file);
-            return new FileInputStream(file);
-          }
-          LOG.info("loading wroFile: " + wroFile);
-          return new FileInputStream(wroFile);
-        }
-        return super.getModelResourceAsStream();
->>>>>>> 58e86518
-      }
-    };
-  }
-
-  private GroovyWroModelFactory newGroovyModelFactory() {
-    return new GroovyWroModelFactory() {
-      @Override
-<<<<<<< HEAD
-      protected ResourceLocator getModelResourceLocator() {
-        final ResourceLocator superLocator = super.getModelResourceLocator();
-        return new AbstractResourceLocator() {
-          @Override
-          public InputStream getInputStream()
-              throws IOException {
-            if (wroFile != null) {
-              return new FileInputStream(wroFile);
-            }
-            if (wroParentFolder != null) {
-              return new FileInputStream(new File(wroParentFolder, GroovyWroModelFactory.DEFAULT_FILE_NAME));
-            }
-            return superLocator.getInputStream();
-          }
-        };
-=======
-      protected InputStream getModelResourceAsStream()
-        throws IOException {
-        if (wroFile != null) {
-          if (autoDetectWroFile) {
-            final File file = new File(wroFile.getParentFile(), GroovyWroModelFactory.DEFAULT_FILE_NAME);
-            LOG.info("loading autodetected wro file: " + file);
-            return new FileInputStream(file);
-          }
-          LOG.info("loading wroFile: " + wroFile);
-          return new FileInputStream(wroFile);
-        }
-        return super.getModelResourceAsStream();
->>>>>>> 58e86518
-      }
-    };
-  }
-
-  private XmlModelFactory newXmlModelFactory() {
-    return new XmlModelFactory() {
-      @Override
-<<<<<<< HEAD
-      protected ResourceLocator getModelResourceLocator() {
-        final ResourceLocator superLocator = super.getModelResourceLocator();
-        return new AbstractResourceLocator() {
-          @Override
-          public InputStream getInputStream()
-              throws IOException {
-            if (wroFile != null) {
-              return new FileInputStream(wroFile);
-            }
-            if (wroParentFolder != null) {
-              return new FileInputStream(new File(wroParentFolder, XmlModelFactory.DEFAULT_FILE_NAME));
-            }
-            return superLocator.getInputStream();
-          }
-        };
-=======
-      protected InputStream getModelResourceAsStream()
-        throws IOException {
-        if (wroFile != null) {
-          if (autoDetectWroFile) {
-            final File file = new File(wroFile.getParentFile(), JsonModelFactory.DEFAULT_FILE_NAME);
-            LOG.info("loading autodetected wro file: " + file);
-            return new FileInputStream(file);
-          }
-          LOG.info("loading wroFile: " + wroFile);
-          return new FileInputStream(wroFile);
-        }
-        return super.getModelResourceAsStream();
->>>>>>> 58e86518
-      }
-    };
-  }
-
-
-  /**
-   * {@inheritDoc}
-   */
-  @Override
-  public WroModel create() {
-    if (factoryList == null) {
-      factoryList = newWroModelFactoryFactoryList();
-    }
-    for (final WroModelFactory factory : factoryList) {
-      try {
-        final Class<? extends WroModelFactory> factoryClass = factory.getClass().asSubclass(WroModelFactory.class);
-        LOG.info("Trying to use {} for model creation", getClassName(factoryClass));
-        return factory.create();
-      } catch (final WroRuntimeException e) {
-        LOG.info("Model creation using {} failed. Trying another ...", getClassName(factory.getClass()));
-        LOG.debug("Exception occured while building the model using :" + getClassName(factory.getClass()), e);
-      }
-    }
-    throw new WroRuntimeException("Cannot create model using any of provided factories");
-  }
-
-
-  /**
-   * @return string representation of the factory name.
-   */
-  protected String getClassName(final Class<? extends WroModelFactory> factoryClass) {
-    final String className = factoryClass.isAnonymousClass()
-      ? factoryClass.getSuperclass().getSimpleName()
-      : factoryClass.getSimpleName();
-    return className;
-  }
-
-
-  /**
-   * @param factoryList the factoryList to set
-   */
-  public SmartWroModelFactory setFactoryList(final List<WroModelFactory> factoryList) {
-    Validate.notNull(factoryList);
-    this.factoryList = factoryList;
-    return this;
-  }
-
-
-  /**
-   * In order to keep backward compatibility for building the model . The idea is if this field is false, then the exact
-   * file will be used to create the model, otherwise, wro model file is autodetected based on the parent folder where
-   * the wroFile is located.
-   *
-   * @param autoDetectWroFile the autoDetectWroFile to set
-   */
-  public SmartWroModelFactory setAutoDetectWroFile(final boolean autoDetectWroFile) {
-    this.autoDetectWroFile = autoDetectWroFile;
-    return this;
-  }
-
-
-  /**
-   * {@inheritDoc}
-   */
-  @Override
-  public void destroy() {}
-
-}
+/**
+ * Copyright@2011 wor4j
+ */
+package ro.isdc.wro.extensions.model.factory;
+
+import java.io.File;
+import java.io.FileInputStream;
+import java.io.IOException;
+import java.io.InputStream;
+import java.util.ArrayList;
+import java.util.List;
+
+import org.apache.commons.io.FilenameUtils;
+import org.apache.commons.lang.Validate;
+import org.slf4j.Logger;
+import org.slf4j.LoggerFactory;
+
+import ro.isdc.wro.WroRuntimeException;
+import ro.isdc.wro.manager.factory.standalone.StandaloneContext;
+import ro.isdc.wro.model.WroModel;
+import ro.isdc.wro.model.factory.WroModelFactory;
+import ro.isdc.wro.model.factory.XmlModelFactory;
+import ro.isdc.wro.model.resource.locator.ResourceLocator;
+import ro.isdc.wro.model.resource.locator.support.AbstractResourceLocator;
+
+
+/**
+ * When used, this factory will make it possible to migrate easily from xml to groovy (or json) DSL seamlessly.
+ *
+ * @author Alex Objelean
+ * @created 6 Aug 2011
+ * @since 1.4.0
+ */
+public class SmartWroModelFactory
+  implements WroModelFactory {
+  private static final Logger LOG = LoggerFactory.getLogger(SmartWroModelFactory.class);
+  /**
+   * The default location of the wro model file.
+   */
+  private static final String DEFAULT_WRO_FILE = "/src/main/webapp/WEB-INF/wro.xml";
+
+  private List<WroModelFactory> factoryList;
+  /**
+   * The exact file where the model is located.
+   */
+  private File wroFile;
+  /**
+   * flag indicating if the wroFile should be autodetected.
+   */
+  private boolean autoDetectWroFile;
+
+
+  /**
+   * Use this factory method when you want to use the {@link SmartWroModelFactory} in standalone (maven plugin) context.
+   */
+  public static SmartWroModelFactory createFromStandaloneContext(final StandaloneContext context) {
+    Validate.notNull(context);
+    final boolean autoDetectWroFile = FilenameUtils.normalize(context.getWroFile().getPath()).contains(
+      FilenameUtils.normalize(DEFAULT_WRO_FILE));
+    return new SmartWroModelFactory().setWroFile(context.getWroFile()).setAutoDetectWroFile(autoDetectWroFile);
+  }
+
+
+  /**
+   * The file to use for creating model. It is not required to set this field, but if you set, do not set a null object.
+   *
+   * @param wroFile the wroFile to set
+   */
+  public SmartWroModelFactory setWroFile(final File wroFile) {
+    Validate.notNull(wroFile);
+    this.wroFile = wroFile;
+    return this;
+  }
+
+
+  /**
+   * @return default list of factories to be used by {@link SmartWroModelFactory}.
+   */
+  protected List<WroModelFactory> newWroModelFactoryFactoryList() {
+    final List<WroModelFactory> factoryList = new ArrayList<WroModelFactory>();
+    LOG.info("autoDetect wroFile: " + autoDetectWroFile);
+    factoryList.add(newXmlModelFactory());
+    factoryList.add(newGroovyModelFactory());
+    factoryList.add(newJsonModelFactory());
+    return factoryList;
+  }
+
+
+  private XmlModelFactory newXmlModelFactory() {
+    return new XmlModelFactory() {
+      @Override
+      protected ResourceLocator getModelResourceLocator() {
+        return createAutoDetectingResourceLocator(super.getModelResourceLocator(), XmlModelFactory.DEFAULT_FILE_NAME);
+      }
+    };
+  }
+
+
+  private GroovyWroModelFactory newGroovyModelFactory() {
+    return new GroovyWroModelFactory() {
+      @Override
+      protected ResourceLocator getModelResourceLocator() {
+        return createAutoDetectingResourceLocator(super.getModelResourceLocator(), GroovyWroModelFactory.DEFAULT_FILE_NAME);
+      }
+    };
+  }
+
+
+  private JsonModelFactory newJsonModelFactory() {
+    return new JsonModelFactory() {
+      @Override
+      protected ResourceLocator getModelResourceLocator() {
+        return createAutoDetectingResourceLocator(super.getModelResourceLocator(), JsonModelFactory.DEFAULT_FILE_NAME);
+      };
+    };
+  };
+
+  /**
+   * Creates a {@link ResourceLocator} which is handles the autoDetection logic.
+   */
+  private ResourceLocator createAutoDetectingResourceLocator(final ResourceLocator resourceLocator,
+    final String defaultFileName) {
+    if (wroFile == null) {
+      return resourceLocator;
+    }
+    return new AbstractResourceLocator() {
+      @Override
+      public InputStream getInputStream()
+        throws IOException {
+        if (autoDetectWroFile) {
+          final File file = new File(wroFile.getParentFile(), defaultFileName);
+          LOG.info("loading autodetected wro file: " + file);
+          return new FileInputStream(file);
+        }
+        LOG.info("loading wroFile: " + wroFile);
+        return new FileInputStream(wroFile);
+      }
+    };
+  }
+
+
+  /**
+   * {@inheritDoc}
+   */
+  @Override
+  public WroModel create() {
+    if (factoryList == null) {
+      factoryList = newWroModelFactoryFactoryList();
+    }
+    for (final WroModelFactory factory : factoryList) {
+      try {
+        final Class<? extends WroModelFactory> factoryClass = factory.getClass().asSubclass(WroModelFactory.class);
+        LOG.info("Trying to use {} for model creation", getClassName(factoryClass));
+        return factory.create();
+      } catch (final WroRuntimeException e) {
+        LOG.info("Model creation using {} failed. Trying another ...", getClassName(factory.getClass()));
+        LOG.debug("Exception occured while building the model using: " + getClassName(factory.getClass()), e);
+      }
+    }
+    throw new WroRuntimeException("Cannot create model using any of provided factories");
+  }
+
+
+  /**
+   * @return string representation of the factory name.
+   */
+  protected String getClassName(final Class<? extends WroModelFactory> factoryClass) {
+    final String className = factoryClass.isAnonymousClass()
+      ? factoryClass.getSuperclass().getSimpleName()
+      : factoryClass.getSimpleName();
+    return className;
+  }
+
+
+  /**
+   * @param factoryList the factoryList to set
+   */
+  public SmartWroModelFactory setFactoryList(final List<WroModelFactory> factoryList) {
+    Validate.notNull(factoryList);
+    this.factoryList = factoryList;
+    return this;
+  }
+
+
+  /**
+   * In order to keep backward compatibility for building the model . The idea is if this field is false, then the exact
+   * file will be used to create the model, otherwise, wro model file is autodetected based on the parent folder where
+   * the wroFile is located.
+   *
+   * @param autoDetectWroFile the autoDetectWroFile to set
+   */
+  public SmartWroModelFactory setAutoDetectWroFile(final boolean autoDetectWroFile) {
+    this.autoDetectWroFile = autoDetectWroFile;
+    return this;
+  }
+
+
+  /**
+   * {@inheritDoc}
+   */
+  @Override
+  public void destroy() {}
+
+}