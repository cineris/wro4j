/**
 * Copyright@2011 wor4j
 */
package ro.isdc.wro.extensions.model.factory;

import java.util.ArrayList;
import java.util.List;

import org.apache.commons.lang.Validate;
import org.slf4j.Logger;
import org.slf4j.LoggerFactory;

import ro.isdc.wro.WroRuntimeException;
import ro.isdc.wro.model.WroModel;
import ro.isdc.wro.model.factory.WroModelFactory;
import ro.isdc.wro.model.factory.XmlModelFactory;
import ro.isdc.wro.model.resource.locator.ResourceLocator;
import ro.isdc.wro.model.resource.locator.support.ServletContextResourceLocator;


/**
 * When used, this factory will make it possible to migrate easily from xml to groovy (or json) DSL seamlessly.
 *
 * @author Alex Objelean
 * @created 6 Aug 2011
 * @since 1.4.0
 */
public class SmartWroModelFactory
  implements WroModelFactory {
  private static final Logger LOG = LoggerFactory.getLogger(SmartWroModelFactory.class);

  private List<WroModelFactory> factoryList;


  public SmartWroModelFactory() {
    factoryList = newWroModelFactoryFactoryList();
  }


  /**
   * @return default list of factories to be used by {@link SmartWroModelFactory}.
   */
  protected List<WroModelFactory> newWroModelFactoryFactoryList() {
    final List<WroModelFactory> factoryList = new ArrayList<WroModelFactory>();
    factoryList.add(new XmlModelFactory());
    factoryList.add(new GroovyWroModelFactory());
    factoryList.add(new JsonModelFactory());
    return factoryList;
  }


  /**
   * {@inheritDoc}
   */
  @Override
  public WroModel create() {
    for (final WroModelFactory factory : factoryList) {
      try {
        final Class<? extends WroModelFactory> factoryClass = factory.getClass().asSubclass(WroModelFactory.class);
        LOG.info("Trying to use {} for model creation", getClassName(factoryClass));
        return factory.create();
      } catch (final WroRuntimeException e) {
        LOG.info("Model creation using {} failed. Trying another ...", getClassName(factory.getClass()));
      }
    }
    throw new WroRuntimeException("Cannot create model using any of provided factories");
  }


  /**
   * @return string representation of the factory name.
   */
  protected String getClassName(final Class<? extends WroModelFactory> factoryClass) {
    final String className = factoryClass.isAnonymousClass()
      ? factoryClass.getSuperclass().getSimpleName()
      : factoryClass.getSimpleName();
    return className;
  }

<<<<<<< HEAD
  protected WroModelFactory getJsonFactory() {
    return new JsonWroModelFactory() {
      @Override
      protected ResourceLocator getModelResourceLocator() {
        return new ServletContextResourceLocator(Context.get().getServletContext(), "/WEB-INF/wro.json");
      }
    };
  }

  private WroModelFactory getGroovyFactory() {
    return new GroovyWroModelFactory() {
      @Override
      protected ResourceLocator getModelResourceLocator() {
        return new ServletContextResourceLocator(Context.get().getServletContext(), "/WEB-INF/wro.groovy");
      }
    };
  }

  private XmlModelFactory getXmlFactory() {
    return new XmlModelFactory() {
      @Override
      protected ResourceLocator getModelResourceLocator() {
        return new ServletContextResourceLocator(Context.get().getServletContext(), "/WEB-INF/wro.xml");
      }
    };
  }
=======
>>>>>>> f4a95342

  /**
   * @param factoryList the factoryList to set
   */
  public SmartWroModelFactory setFactoryList(final List<WroModelFactory> factoryList) {
    Validate.notNull(factoryList);
    this.factoryList = factoryList;
    return this;
  }


  /**
   * {@inheritDoc}
   */
  @Override
  public void destroy() {}

}
<|MERGE_RESOLUTION|>--- conflicted
+++ resolved
@@ -1,126 +1,97 @@
-/**
- * Copyright@2011 wor4j
- */
-package ro.isdc.wro.extensions.model.factory;
-
-import java.util.ArrayList;
-import java.util.List;
-
-import org.apache.commons.lang.Validate;
-import org.slf4j.Logger;
-import org.slf4j.LoggerFactory;
-
-import ro.isdc.wro.WroRuntimeException;
-import ro.isdc.wro.model.WroModel;
-import ro.isdc.wro.model.factory.WroModelFactory;
-import ro.isdc.wro.model.factory.XmlModelFactory;
-import ro.isdc.wro.model.resource.locator.ResourceLocator;
-import ro.isdc.wro.model.resource.locator.support.ServletContextResourceLocator;
-
-
-/**
- * When used, this factory will make it possible to migrate easily from xml to groovy (or json) DSL seamlessly.
- *
- * @author Alex Objelean
- * @created 6 Aug 2011
- * @since 1.4.0
- */
-public class SmartWroModelFactory
-  implements WroModelFactory {
-  private static final Logger LOG = LoggerFactory.getLogger(SmartWroModelFactory.class);
-
-  private List<WroModelFactory> factoryList;
-
-
-  public SmartWroModelFactory() {
-    factoryList = newWroModelFactoryFactoryList();
-  }
-
-
-  /**
-   * @return default list of factories to be used by {@link SmartWroModelFactory}.
-   */
-  protected List<WroModelFactory> newWroModelFactoryFactoryList() {
-    final List<WroModelFactory> factoryList = new ArrayList<WroModelFactory>();
-    factoryList.add(new XmlModelFactory());
-    factoryList.add(new GroovyWroModelFactory());
-    factoryList.add(new JsonModelFactory());
-    return factoryList;
-  }
-
-
-  /**
-   * {@inheritDoc}
-   */
-  @Override
-  public WroModel create() {
-    for (final WroModelFactory factory : factoryList) {
-      try {
-        final Class<? extends WroModelFactory> factoryClass = factory.getClass().asSubclass(WroModelFactory.class);
-        LOG.info("Trying to use {} for model creation", getClassName(factoryClass));
-        return factory.create();
-      } catch (final WroRuntimeException e) {
-        LOG.info("Model creation using {} failed. Trying another ...", getClassName(factory.getClass()));
-      }
-    }
-    throw new WroRuntimeException("Cannot create model using any of provided factories");
-  }
-
-
-  /**
-   * @return string representation of the factory name.
-   */
-  protected String getClassName(final Class<? extends WroModelFactory> factoryClass) {
-    final String className = factoryClass.isAnonymousClass()
-      ? factoryClass.getSuperclass().getSimpleName()
-      : factoryClass.getSimpleName();
-    return className;
-  }
-
-<<<<<<< HEAD
-  protected WroModelFactory getJsonFactory() {
-    return new JsonWroModelFactory() {
-      @Override
-      protected ResourceLocator getModelResourceLocator() {
-        return new ServletContextResourceLocator(Context.get().getServletContext(), "/WEB-INF/wro.json");
-      }
-    };
-  }
-
-  private WroModelFactory getGroovyFactory() {
-    return new GroovyWroModelFactory() {
-      @Override
-      protected ResourceLocator getModelResourceLocator() {
-        return new ServletContextResourceLocator(Context.get().getServletContext(), "/WEB-INF/wro.groovy");
-      }
-    };
-  }
-
-  private XmlModelFactory getXmlFactory() {
-    return new XmlModelFactory() {
-      @Override
-      protected ResourceLocator getModelResourceLocator() {
-        return new ServletContextResourceLocator(Context.get().getServletContext(), "/WEB-INF/wro.xml");
-      }
-    };
-  }
-=======
->>>>>>> f4a95342
-
-  /**
-   * @param factoryList the factoryList to set
-   */
-  public SmartWroModelFactory setFactoryList(final List<WroModelFactory> factoryList) {
-    Validate.notNull(factoryList);
-    this.factoryList = factoryList;
-    return this;
-  }
-
-
-  /**
-   * {@inheritDoc}
-   */
-  @Override
-  public void destroy() {}
-
-}
+/**
+ * Copyright@2011 wor4j
+ */
+package ro.isdc.wro.extensions.model.factory;
+
+import java.util.ArrayList;
+import java.util.List;
+
+import org.apache.commons.lang.Validate;
+import org.slf4j.Logger;
+import org.slf4j.LoggerFactory;
+
+import ro.isdc.wro.WroRuntimeException;
+import ro.isdc.wro.model.WroModel;
+import ro.isdc.wro.model.factory.WroModelFactory;
+import ro.isdc.wro.model.factory.XmlModelFactory;
+import ro.isdc.wro.model.resource.locator.ResourceLocator;
+import ro.isdc.wro.model.resource.locator.support.ServletContextResourceLocator;
+
+
+/**
+ * When used, this factory will make it possible to migrate easily from xml to groovy (or json) DSL seamlessly.
+ *
+ * @author Alex Objelean
+ * @created 6 Aug 2011
+ * @since 1.4.0
+ */
+public class SmartWroModelFactory
+  implements WroModelFactory {
+  private static final Logger LOG = LoggerFactory.getLogger(SmartWroModelFactory.class);
+
+  private List<WroModelFactory> factoryList;
+
+
+  public SmartWroModelFactory() {
+    factoryList = newWroModelFactoryFactoryList();
+  }
+
+
+  /**
+   * @return default list of factories to be used by {@link SmartWroModelFactory}.
+   */
+  protected List<WroModelFactory> newWroModelFactoryFactoryList() {
+    final List<WroModelFactory> factoryList = new ArrayList<WroModelFactory>();
+    factoryList.add(new XmlModelFactory());
+    factoryList.add(new GroovyWroModelFactory());
+    factoryList.add(new JsonModelFactory());
+    return factoryList;
+  }
+
+
+  /**
+   * {@inheritDoc}
+   */
+  @Override
+  public WroModel create() {
+    for (final WroModelFactory factory : factoryList) {
+      try {
+        final Class<? extends WroModelFactory> factoryClass = factory.getClass().asSubclass(WroModelFactory.class);
+        LOG.info("Trying to use {} for model creation", getClassName(factoryClass));
+        return factory.create();
+      } catch (final WroRuntimeException e) {
+        LOG.info("Model creation using {} failed. Trying another ...", getClassName(factory.getClass()));
+      }
+    }
+    throw new WroRuntimeException("Cannot create model using any of provided factories");
+  }
+
+
+  /**
+   * @return string representation of the factory name.
+   */
+  protected String getClassName(final Class<? extends WroModelFactory> factoryClass) {
+    final String className = factoryClass.isAnonymousClass()
+      ? factoryClass.getSuperclass().getSimpleName()
+      : factoryClass.getSimpleName();
+    return className;
+  }
+
+
+  /**
+   * @param factoryList the factoryList to set
+   */
+  public SmartWroModelFactory setFactoryList(final List<WroModelFactory> factoryList) {
+    Validate.notNull(factoryList);
+    this.factoryList = factoryList;
+    return this;
+  }
+
+
+  /**
+   * {@inheritDoc}
+   */
+  @Override
+  public void destroy() {}
+
+}